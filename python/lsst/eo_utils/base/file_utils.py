--- conflicted
+++ resolved
@@ -55,18 +55,11 @@
 
 
 def get_slot_file_basename(**kwargs):
-<<<<<<< HEAD
-    """Return the filename for a slot-level file
+    """Return the filename for an output file from a slot-level analysis
 
     The format is {outdir}/{fileType}/{raft}/{testType}/{raft}-{run_num}-{slot}{suffix}
-    @param kwargs:     These are passed to the string format statement
-=======
-    """Return the filename for an output file from a slot-level analysis
-
-    The format is {outdir}/{fileType}/{raft}/{testType}/{raft}-{run_num}-{slot}{suffix}
 
     @param kwargs       Passed to the SLOT_FORMAT_STRING.format statement
->>>>>>> 34d01957
 
     @returns (str) The path for the file.
     """
@@ -74,25 +67,17 @@
 
 
 def get_raft_file_basename(**kwargs):
-<<<<<<< HEAD
-    """Return the filename for a raft-level file
-
-    The format is {outdir}/{fileType}/{raft}/{testType}/{raft}-{run_num}-RFT{suffix}
-    @param kwargs:     These are passed to the string format statement
-=======
     """Return the filename for an output file from a raft-level analysis
 
     The format is {outdir}/{fileType}/{raft}/{testType}/{raft}-{run_num}{suffix}
 
     @param kwargs       Passed to the RAFT_FORMAT_STRING.format statement
->>>>>>> 34d01957
 
     @returns (str) The path for the file.
     """
     return str(RAFT_FORMAT_STRING.format(**kwargs))
 
 
-<<<<<<< HEAD
 def get_summary_file_basename(**kwargs):
     """Return the filename for a raft-level file
 
@@ -107,24 +92,13 @@
 def mask_filename(outdir, raft, run_num, slot, **kwargs):
     """Return the filename for a mask file
 
-    The format is {outdir}/masks/{raft}/{raft}-{run_num}-{slot}_mask.fits
-=======
-def mask_filename(outdir, raft, run_num, slot, **kwargs):
-    """Return the filename for a mask file
-
-    The following parameters are passed to the SLOT_FORMAT_STRING.format statement
-
->>>>>>> 34d01957
+    The following parameters are passed to the SLOT_FORMAT_STRING.format stateme
     @param outdir (str)
     @param raft (str)
     @param run_num (str)
     @param slot (str)
-<<<<<<< HEAD
-    @param kwargs:       These are passed to the string format statement
-=======
     @param kwargs:
         suffix (str)
->>>>>>> 34d01957
 
     @returns (str) The path for the file.
     """
