--- conflicted
+++ resolved
@@ -32,10 +32,7 @@
     AnalysisBySlotConfig, AnalysisBySlot,\
     AnalysisByRaftConfig, AnalysisByRaft,\
     TableAnalysisBySlot, TableAnalysisByRaft,\
-<<<<<<< HEAD
-=======
     AnalysisByRunConfig, AnalysisByRun,\
->>>>>>> dc66e4bd
     SummaryAnalysisIterator
 
 from .pipeline import MetaConfig, MetaTask
