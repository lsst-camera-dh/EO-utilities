"""Tools to iterate analysis task over runs, rafts and slots"""

import sys
import os

import lsst.pex.config as pexConfig

from .defaults import ALL_SLOTS

from .config_utils import EOUtilOptions, Configurable,\
    setup_parser, add_pex_arguments,\
    make_argstring, parse_args_to_dict

from .file_utils import get_hardware_type_and_id, get_raft_names_dc, read_runlist

from .butler_utils import get_butler_by_repo, get_hardware_info, get_raft_names_butler

from .batch_utils import dispatch_job


class AnalysisHandlerConfig(pexConfig.Config):
    """Configuration for EO AnalysisHandler

    These parameters control the job execution options, such as
    sending the job to the batch farm.
    """
    batch = EOUtilOptions.clone_param('batch')
    nofail = EOUtilOptions.clone_param('nofail')
    dry_run = EOUtilOptions.clone_param('dry_run')
    logfile = EOUtilOptions.clone_param('logfile')
    batch_args = EOUtilOptions.clone_param('batch_args')
    data_source = EOUtilOptions.clone_param('data_source')


class AnalysisHandler(Configurable):
    """Cass to iterate run an analysis

    Sub-classes will need to specify a run_with_args function to actually
    call the analysis task repeatedly.\
    """

    # These can be overridden by sub-classes
    ConfigClass = AnalysisHandlerConfig
    _DefaultName = "AnalysisHandler"
    exclude_pars = []
    level = 'None'

    def __init__(self, task, **kwargs):
        """C'tor

        Parameters
        ----------
        task : `AnalysisTask`
            Task that this handler will run
        kwargs
            Used to override configuration defaults
        """
        Configurable.__init__(self, **kwargs)
        self._task = task
        self._butler = None

    def get_butler(self):
        """Return a data Butler

        This uses the config.data_surce and config.teststand parameters
        to pick the correct `Butler` or `None` if not using butler

        Returns
        -------
        butler : `Butler`
            The requested data Butler
        """
        if self.config.data_source not in ['butler', 'butler_file']:
            self._butler = None
        else:
            self._butler = get_butler_by_repo(self._task.config.teststand)
        return self._butler


    def add_parser_arguemnts(self, parser):
        """Add the arguments for this hander and the associated task to a parser

        Parameters
        ----------
        parser : `ArgumentParser`
            The parser we are adding arguments to
        """
        handler_group = parser.add_argument_group("handler", "Arguments for job handler")
        add_pex_arguments(handler_group, self.ConfigClass)
        task_group = parser.add_argument_group("task", "Arguments for analysis task")
        add_pex_arguments(task_group, self._task.ConfigClass, self.exclude_pars)

    def run_analysis(self, **kwargs):
        """Run the analysis over all of the requested objects.

        By default this takes the arguments from the command line
        and overrides those with any kwargs that have been provided.

        Parameters
        ----------
        kwargs
            Used to override configuration defaults
        """
        self.safe_update(**kwargs)

        parser = setup_parser()
        self.add_parser_arguemnts(parser)
        args = parser.parse_args()
<<<<<<< HEAD
        arg_dict = parse_args_to_dict(args)
=======
        arg_dict = parse_args_to_dict(args, parser, None)
>>>>>>> dc66e4bd
        arg_dict.update(**kwargs)

        self.run_with_args(**arg_dict)


    def run_with_args(self, **kwargs):
        """Run the analysis over all of the requested objects.

        Parameters
        ----------
        kwargs
            Used to override configuration defaults
        """
        raise NotImplementedError("AnalysisHandler.run_with_args")



class SimpleAnalysisHandler(AnalysisHandler):
    """Class to iterate an analysis

    This class just calls the analysis a single time
    """
    def __init__(self, task, **kwargs):
        """C'tor

        Parameters
        ----------
        task : `AnalysisTask`
            Task that this handler will run
        kwargs
            Used to override configuration defaults
        """
        AnalysisHandler.__init__(self, task, **kwargs)

    def call_analysis_task(self, **kwargs):
        """Just call the analysis function of the `Task`

        Parameters
        ----------
        kwargs
            Passed to the `Task`

        Keywords
        --------
        butler : `Butler`
            Data `Butler` that is being used to access data
        """
        kwargs.setdefault('butler', self._butler)
        if kwargs.get('dry_run', False):
            self._task.info("Skipping %s" % (kwargs))
            return None
        return self._task(**kwargs)

    def get_dispatch_args(self, **kwargs):
        """Get the arguments to use to dispatch a sub-job

        Parameters
        ----------
        kwargs
            Passed to make_argstring()

        Returns
        -------
        ret_dict : `dict`
            Dictionary of argument name : value pairs
        """
        kwcopy = kwargs.copy()
        kwcopy.pop('task', None)
        ret_dict = dict(optstring=make_argstring(self._task.config, **kwcopy),
                        batch_args=self.config.batch_args,
                        batch=self.config.batch,
                        dry_run=self.config.dry_run)
        try:
            ret_dict['dataset'] = self.config.dataset
        except AttributeError:
            pass
        return ret_dict

    def run_with_args(self, **kwargs):
        """Run the analysis over all of the requested objects.

        By default this takes the arguments from the command line
        and overrides those with any kwargs that have been provided.

        if config.batch is not set, this will use call_analysis_task to
        run the analysis task in the same process.

        if config.batch is set, this will use dispatch_job() to
        run the analysis task in a different process, or on the batch farm
        or processor pool.

        Parameters
        ----------
        kwargs
            Used to update both the handler and `Task` configurations
        """
        kwremain = self.safe_update(**kwargs)
        if self.config.batch in ['None', 'none', None]:
            self.call_analysis_task(**kwremain)
        else:
            jobname = os.path.basename(sys.argv[0])
            dispatch_kw = self.get_dispatch_args(**kwremain)
            dispatch_job(jobname, self.config.logfile, **dispatch_kw)


class AnalysisIteratorConfig(AnalysisHandlerConfig):
    """Configuration for EO analysis iterator

    These control the job iteration options, basically
    the list of runs to loop over.

    Either the dataset or runs parameter can be set,
    but they should not both be set.

    If dataset is set, the file <dataset>_runs.txt is read to get a list of runs.
    If runs is set, it should be a list of runs
    """
    dataset = EOUtilOptions.clone_param('dataset')
    runs = EOUtilOptions.clone_param('runs')


class AnalysisIterator(AnalysisHandler):
    """Small class to iterate an analysis, and provied an interface to the batch system

    This class will optionally parallelize execution of the job across ccds.

    """
    ConfigClass = AnalysisIteratorConfig
    _DefaultName = "AnalysisIterator"
    exclude_pars = ['run']

    def __init__(self, task, **kwargs):
        """C'tor

        Parameters
        ----------
        task : `AnalysisTask`
            Task that this handler will run
        kwargs
            Used to override configuration defaults
        """
        AnalysisHandler.__init__(self, task, **kwargs)


    def call_analysis_task(self, run, **kwargs):
        """Needs to be implemented by sub-classes

        Parameters
        ----------
        run : `str`
            The run id to call the `Task` with
        kwargs
            Passed to the `Task`

        """
        raise NotImplementedError("AnalysisIterator.call_analysis_task")

    @staticmethod
    def get_hardware(butler, run):
        """return the hardware type and hardware id for a given run

        Parameters
        ----------
        bulter : `Butler`
            The data Butler or `None` (to use data catalog)
        run : `str`
            The run number we are analyzing

        Returns
        -------
        htype : `str`
            The hardware type, either 'LCA-10134' (aka full camera) or 'LCA-11021' (single raft)
        hid : `str`
            The hardware id, e.g., RMT-004
        """
        if butler is None:
            retval = get_hardware_type_and_id(run)
        else:
            retval = get_hardware_info(butler, run)
        return retval

    @staticmethod
    def get_raft_list(butler, run):
        """return the list of raft id for a given run

        Parameters
        ----------
        bulter : `Butler`
            The data Butler or `None` (to use data catalog)
        run : `str`
            The run number we are analyzing

        Returns
        -------
        retval : `list`
            List of raft names
        """
        if butler is None:
            retval = get_raft_names_dc(run)
        else:
            retval = get_raft_names_butler(butler, run)
        return retval


    def get_dispatch_args(self, run, **kwargs):
        """Get the arguments to use to dispatch a sub-job

        Parameters
        ----------
        run : `str`
            The ID of the run we will analyze
        kwargs
            Passed to make_argstring()

        Returns
        -------
        ret_dict : `dict`
            Dictionary of argument name : value pairs
        """
        kwcopy = kwargs.copy()
        kwcopy.pop('task', None)
        optstring = make_argstring(self._task.config, **kwcopy)

        ret_dict = dict(optstring=optstring,
                        batch_args=self.config.batch_args,
                        batch=self.config.batch,
                        dry_run=self.config.dry_run,
                        run=run)
        try:
            ret_dict['dataset'] = self.config.dataset
        except AttributeError:
            pass
        return ret_dict


    def dispatch_single_run(self, run, **kwargs):
        """Run the analysis over all of the requested objects.

        Parameters
        ----------
        run : `str`
            The ID of the run we will analyze
        kwargs
            Used to update `Task` configuration
        """

        taskname = self._task.getName().replace('Task', '')
        if self.config.batch in ['None', 'none', None]:
            self.call_analysis_task(run, **kwargs)
        elif 'slot' in self.config.batch:
            jobname = "eo_task.py %s" % taskname
            slots = kwargs.pop('slots')
            if slots is None:
                slots = ALL_SLOTS
            for slot in slots:
                logfile_slot = self.config.logfile.replace('.log', '%s_%s_%s.log' % (taskname, run, slot))
                kwargs['slots'] = slot
                kw_remain = self.get_dispatch_args(run, **kwargs)
                dispatch_job(jobname, logfile_slot, **kw_remain)
        else:
            jobname = "eo_task.py %s" % self._task.getName().replace('Task', '')
            kw_remain = self.get_dispatch_args(run, **kwargs)
            dispatch_job(jobname,
                         self.config.logfile.replace('.log', '_%s_%s.log' % (taskname, run)),
                         **kw_remain)


    def run_with_args(self, **kwargs):
        """Run the analysis over all of the requested objects.

        Parameters
        ----------
        kwargs
            Used to update the configuration of this handler and the associated `Task`

        Keywords
        --------
        rafts : `list` or None
            Passed to dispatch_single_run to define rafts to run over
        slots : `list` or None
            Passed to dispatch_single_run to define slots to run over
        """
        kw_remain = self.safe_update(**kwargs)
        kw_remain['slots'] = kwargs.get('slots', None)
        kw_remain['rafts'] = kwargs.get('rafts', None)
        kw_remain['dry_run'] = kwargs.get('dry_run', False)

        if self.config.dataset is not None and self.config.runs is not None:
            raise ValueError("Either runs or dataset should be set, not both")
        if self.config.dataset is not None:
            runlist = read_runlist("%s_runs.txt" % self.config.dataset)
            runs = [pair[1] for pair in runlist]
        elif self.config.runs is not None:
            runs = self.config.runs
        else:
            raise ValueError("Either runs or dataset must be set")

        self.get_butler()

        for run in runs:
            if self.config.nofail:
                try:
                    self.dispatch_single_run(run, **kw_remain)
                except Exception:
                    self._task.log.warn("Run %s failed, continue to next run" % run)
            else:
                self.dispatch_single_run(run, **kw_remain)


def iterate_over_slots(analysis_task, butler, data_files, **kwargs):
    """Run a function over a series of slots

    Parameters
    ----------
    analysis_task : `AnalysisTask`
        Task that does the the analysis
    butler : `Butler`
        The data butler that fetches data to analyze
    data_files : `dict`
        Dictionary with all the files need for analysis
    kwargs
        Passed along to the analysis function

    Keywords
    --------
    slots : `list` or `None`
        Defines slots to run over
    """
    slot_list = kwargs.get('slots', None)
    if slot_list is None:
        slot_list = sorted(data_files.keys())
    for slot in slot_list:
        slot_data = data_files[slot]
        kwargs['slot'] = slot
        if kwargs.get('dry_run', False):
            analysis_task.log.info("Skipping {run}:{raft}:{slot}".format(**kwargs))
            continue
        analysis_task(butler, slot_data, **kwargs)


def iterate_over_rafts_slots(analysis_task, butler, data_files, **kwargs):
    """Run a task over a series of rafts and slots in each raft

    Parameters
    ----------
    analysis_task : `AnalysisTask`
        Task that does the the analysis
    butler : `Butler`
        The data butler that fetches data to analyze
    data_files : `dict`
        Dictionary with all the files need for analysis
    kwargs
        Passed along to the analysis function

    Keywords
    --------
    rafts : `list` or `None`
        Defines rafts to run over
    """
    raft_list = kwargs.get('rafts', None)
    if raft_list is None:
        raft_list = sorted(data_files.keys())
    for raft in raft_list:
        raft_data = data_files[raft]
        kwargs['raft'] = raft
        iterate_over_slots(analysis_task, butler, raft_data, **kwargs)


def iterate_over_rafts(analysis_task, butler, data_files, **kwargs):
    """Run a task over a series of rafts

    Parameters
    ----------
    analysis_task : `AnalysisTask`
        Task that does the the analysis
    butler : `Butler`
        The data butler that fetches data to analyze
    data_files : `dict`
        Dictionary with all the files need for analysis
    kwargs
        Passed along to the analysis function

    Keywords
    --------
    rafts : `list` or `None`
        Defines rafts to run over
    """
    raft_list = kwargs.get('rafts', None)
    if raft_list is None:
        raft_list = sorted(data_files.keys())
    for raft in raft_list:
        raft_data = data_files[raft]
        kwargs['raft'] = raft
        analysis_task(butler, raft_data, **kwargs)


class AnalysisBySlotConfig(AnalysisIteratorConfig):
    """Additional configuration for EO analysis iterator for slot-based analysis
    """
    slots = EOUtilOptions.clone_param('slots')


class AnalysisBySlot(AnalysisIterator):
    """Small class to iterate an analysis task over all the ccd slots

    Sub-classes will need to specify a get_data function to
    get the data to analyze for a particular run.

    This class will call get_data to get the available data for a particular
    run and then call self._task() for each ccd slot availble in that run
    """
    ConfigClass = AnalysisBySlotConfig
    _DefaultName = "AnalysisBySlot"

    exclude_pars = ['run', 'slot']
    level = 'Slot'

    def __init__(self, task, **kwargs):
        """C'tor

        Parameters
        ----------
        task : `AnalysisTask`
            Task that this handler will run
        kwargs
            Used to override configuration defaults
        """
        AnalysisIterator.__init__(self, task)

    def get_data(self, butler, datakey, **kwargs):
        """Function to get the data

        Parameters
        ----------
        butler : `Butler`
            The data butler
        datakey : `str`
            Run number or other id that defines the data to analyze
        kwargs
            Used to override default configuration

        Returns
        -------
        retval : `dict`
            Dictionary mapping input data by raft, slot and file type
        """
        return self._task.get_data(butler, datakey, **kwargs)

    def call_analysis_task(self, run, **kwargs):
        """Call the analysis function for one run

        Parameters
        ----------
        run : `str`
`           The run identifier
        kwargs
            Passed to get_data() and to the analysis function

        Raises
        ------
        ValueError : If the hardware type (raft or focal plane) is not recognized
        """
        kwdata = kwargs.copy()
        kwdata['nfiles'] = self._task.config.toDict().get('nfiles', None)
        htype, hid = self.get_hardware(self._butler, run)
        data_files = self.get_data(self._butler, run, **kwdata)

        kwargs['run'] = run
        if htype == "LCA-10134":
            iterate_over_rafts_slots(self._task, self._butler, data_files, **kwargs)
        elif htype == "LCA-11021":
            kwargs['raft'] = hid
            iterate_over_slots(self._task, self._butler, data_files[hid], **kwargs)
        else:
            raise ValueError("Do not recognize hardware type for run %s: %s" % (run, htype))


class AnalysisByRaftConfig(AnalysisIteratorConfig):
    """Additional configuration for EO analysis iterator for raft-based analysis
    """
    rafts = EOUtilOptions.clone_param('rafts')


class AnalysisByRaft(AnalysisIterator):
    """Small class to iterate an analysis task over all the rafts

    Sub-classes will need to specify a get_data function to
    get the data to analyze for a particular run.

    This class will call get_data to get the available data for a particular
    run and then call self._task() for each raft availble in that run
    """
    ConfigClass = AnalysisByRaftConfig
    _DefaultName = "AnalysisByRaft"
    exclude_pars = ['run', 'raft']
    level = 'Raft'

    def __init__(self, task, **kwargs):
        """C'tor

        Parameters
        ----------
        task : `AnalysisTask`
            Task that this handler will run
        kwargs
            Used to override configuration defaults
        """
        AnalysisIterator.__init__(self, task, **kwargs)

    def get_data(self, butler, datakey, **kwargs):
        """Function to get the data to analyze

        Parameters
        ----------
        butler : `Butler`
            The data butler
        datakey : `str`
            Run number or other id that defines the data to analyze
        kwargs
            Used to override default configuration

        Returns
        -------
        retval : `dict`
            Dictionary mapping input data by raft, slot and file type
        """
        kwcopy = kwargs.copy()
        kwcopy['logger'] = self._task.log
        return self._task.get_data(butler, datakey, **kwcopy)

    def call_analysis_task(self, run, **kwargs):
        """Call the analysis function for one run

        Parameters
        ----------
        run : `str`
`           The run identifier
        kwargs
            Passed to get_data() and to the analysis function

        Raises
        ------
        ValueError : If the hardware type (raft or focal plane) is not recognized
        """
        htype, hid = self.get_hardware(self._butler, run)
        data_files = self.get_data(self._butler, run, **kwargs)

        kwargs['run'] = run
        if htype == "LCA-10134":
            iterate_over_rafts(self._task, self._butler, data_files, **kwargs)
        elif htype == "LCA-11021":
            kwargs['raft'] = hid
            if self._task is not None:
                self._task(self._butler, data_files[hid], **kwargs)
        else:
            raise ValueError("Do not recognize hardware type for run %s: %s" % (run, htype))


class TableAnalysisBySlot(AnalysisBySlot):
    """Small class to iterate an analysis function over slots"""

    def __init__(self, task, **kwargs):
        """C'tor

        Parameters
        ----------
        task : `AnalysisTask`
            Task that this handler will run
        kwargs
            Used to override configuration defaults
        """
        AnalysisBySlot.__init__(self, task, **kwargs)

    def get_data(self, butler, datakey, **kwargs):
        """Get the data to analyze

        Parameters
        ----------
        butler : `Butler`
            The data butler
        datakey : `str`
            Run number or other id that defines the data to analyze
        kwargs
            Used to override default configuration

        Returns
        -------
        retval : `dict`
            Dictionary mapping input data by raft, slot and file type
        """
        kwcopy = kwargs.copy()
        kwcopy['run'] = datakey

        raft = AnalysisIterator.get_raft_list(butler, datakey)[0]
        kwcopy['raft'] = raft

        out_dict = {}

        formatter = self._task.intablename_format
        insuffix = self._task.get_config_param('insuffix', '')

        slot_dict = {}
        for slot in ALL_SLOTS:
            kwcopy['slot'] = slot
            datapath = self._task.get_filename_from_format(formatter, insuffix, **kwcopy)
            slot_dict[slot] = [datapath + '.fits']

        out_dict = {raft:slot_dict}
        return out_dict


class TableAnalysisByRaft(AnalysisByRaft):
    """Small class to iterate an analysis function over all the slots in a raft"""

    def __init__(self, task, **kwargs):
        """C'tor

        Parameters
        ----------
        task : `AnalysisTask`
            Task that this handler will run
        kwargs
            Used to override configuration defaults
        """
        AnalysisByRaft.__init__(self, task, **kwargs)

    def get_data(self, butler, datakey, **kwargs):
        """Get the data to analyze

        Parameters
        ----------
        butler : `Butler`
            The data butler
        datakey : `str`
            Run number or other id that defines the data to analyze
        kwargs
            Used to override default configuration

        Returns
        -------
        retval : `dict`
            Dictionary mapping input data by raft, slot and file type
        """
        kwcopy = kwargs.copy()
        kwcopy['run'] = datakey

        out_dict = {}
        if self.config.rafts is not None:
            raft_list = self.config.rafts
        else:
            raft_list = AnalysisIterator.get_raft_list(butler, datakey)

        formatter = self._task.intablename_format
        insuffix = self._task.get_config_param('insuffix', '')

        slot_list = kwcopy.get('slots', None)
        if slot_list is None:
            slot_list = ALL_SLOTS

        for raft in raft_list:
            kwcopy['raft'] = raft
            slot_dict = {}
            for slot in slot_list:
                kwcopy['slot'] = slot
                datapath = self._task.get_filename_from_format(formatter, insuffix, **kwcopy)
                slot_dict[slot] = datapath + '.fits'
            out_dict[raft] = slot_dict
        return out_dict


class AnalysisByRunConfig(AnalysisIteratorConfig):
    """Additional configuration for EO analysis iterator for raft-based analysis
    """


class AnalysisByRun(AnalysisIterator):
    """Small class to iterate an analysis task over all the rafts

    Sub-classes will need to specify a get_data function to
    get the data to analyze for a particular run.

    This class will call get_data to get the available data for a particular
    run and then call self._task() for each raft availble in that run
    """
    ConfigClass = AnalysisByRunConfig
    _DefaultName = "AnalysisByRun"
    exclude_pars = ['run']
    level = 'Run'

    def __init__(self, task, **kwargs):
        """C'tor

        Parameters
        ----------
        task : `AnalysisTask`
            Task that this handler will run
        kwargs
            Used to override configuration defaults
        """
        AnalysisIterator.__init__(self, task, **kwargs)

    def get_data(self, butler, datakey, **kwargs):
        """Function to get the data to analyze

        Parameters
        ----------
        butler : `Butler`
            The data butler
        datakey : `str`
            Run number or other id that defines the data to analyze
        kwargs
            Used to override default configuration

        Returns
        -------
        retval : `dict`
            Dictionary mapping input data by raft, slot and file type
        """
        return self._task.get_data(butler, datakey, **kwargs)

    def call_analysis_task(self, run, **kwargs):
        """Call the analysis function for one run

        Parameters
        ----------
        run : `str`
`           The run identifier
        kwargs
            Passed to get_data() and to the analysis function

        Raises
        ------
        ValueError : If the hardware type (raft or focal plane) is not recognized
        """
        data_files = self.get_data(self._butler, run, **kwargs)
        kwargs['run'] = run
        if self._task is not None:
            self._task(self._butler, data_files, **kwargs)



class AnalysisByDatasetConfig(AnalysisHandlerConfig):
    """Additional configuration for EO analysis iterator for raft-based analysis
    """
    dataset = EOUtilOptions.clone_param('dataset')


class AnalysisByDataset(SimpleAnalysisHandler):
    """Small class to iterate an analysis task over all the rafts

    Sub-classes will need to specify a get_data function to
    get the data to analyze for a particular run.

    This class will call get_data to get the available data for a particular
    run and then call self._task() for each raft availble in that run
    """
    ConfigClass = AnalysisByDatasetConfig
    _DefaultName = "AnalysisByDataset"
    level = 'Dataset'

    def __init__(self, task, **kwargs):
        """C'tor

        Parameters
        ----------
        task : `AnalysisTask`
            Task that this handler will run
        kwargs
            Used to override configuration defaults
        """
        SimpleAnalysisHandler.__init__(self, task, **kwargs)

    def call_analysis_task(self, **kwargs):
        """Call the analysis function for one run

        Parameters
        ----------
        run : `str`
`           The run identifier
        kwargs
            Passed to get_data() and to the analysis function

        Raises
        ------
        ValueError : If the hardware type (raft or focal plane) is not recognized
        """
        if kwargs.get('dry_run', False):
            self._task.info("Skipping %s" % (kwargs))
            return
        if self._task is not None:
            self._task(None, self.config.dataset, **kwargs)


class SummaryAnalysisIterator(AnalysisHandler):
    """Class to iterate an analysis

    Sub-classes will need to specify a get_data function to get the data to analyze.

    This class will call get_data to get the available data and then call self._task() with
    that data.

    Sub-classes will be give a function to call,which they will call with the data to analyze
    """
    level = 'Dataset'

    def __init__(self, task, **kwargs):
        """C'tor

        Parameters
        ----------
        task : `AnalysisTask`
            Task that this handler will run
        kwargs
            Used to override configuration defaults
        """
        AnalysisHandler.__init__(self, task, **kwargs)

    def get_data(self, butler, **kwargs):
        """Function to get the data

        Parameters
        ----------
        butler : `Butler`
            The data butler
        kwargs
            Used to override default configuration

        Returns
        -------
        retval : `dict`
            Dictionary mapping input data by run
        """
        if butler is not None:
            self.log.warn("Ignoring butler in get_data")

        kwcopy = self._task.safe_update(**kwargs)

        infile = '%s_runs.txt' % self._task.config.dataset

        run_list = read_runlist(infile)

        formatter = self._task.intablename_format

        filedict = {}
        for runinfo in run_list:
            raft = runinfo[0].replace('-Dev', '')
            run = runinfo[1]
            run_key = "%s_%s" % (raft, run)
            kwcopy['run'] = run
            kwcopy['raft'] = raft
            filepath = self._task.get_filename_from_format(formatter,
                                                           "%s.fits" % self._task.config.insuffix,
                                                           **kwcopy)
            filedict[run_key] = filepath

        return filedict

    def call_analysis_task(self, **kwargs):
        """Call the analysis function for one run

        Parameters
        ----------
        kwargs
            Passed to get_data() and to the analysis function
        """
        if kwargs.get('dry_run', False):
            self._task.info("Skipping %s" % (kwargs))
            return
        data_files = self.get_data(None, **kwargs)
        self._task(None, data_files, **kwargs)

    def get_dispatch_args(self, **kwargs):
        """Get the arguments to use to dispatch a sub-job

        Parameters
        ----------
        kwargs
            Passed to make_argstring()

        Returns
        -------
        ret_dict : `dict`
            Dictionary of argument name : value pairs
        """
        kwcopy = kwargs.copy()
        kwcopy.pop('task', None)
        ret_dict = dict(optstring=make_argstring(self._task.config, **kwcopy),
                        batch_args=self.config.batch_args,
                        batch=self.config.batch,
                        dry_run=self.config.dry_run)
        return ret_dict


    def run_with_args(self, **kwargs):
        """Run the analysis over all of the requested objects.

        By default this takes the arguments from the command line
        and overrides those with any kwargs that have been provided.

        if config.batch is not set, this will use call_analysis_task to
        run the analysis task in the same process.

        if config.batch is set, this will use dispatch_job() to
        run the analysis task in a different process, or on the batch farm
        or processor pool.

        Parameters
        ----------
        kwargs
            Used to update the configuration of this handler and the associated `Task`
        """
        kw_remain = self.safe_update(**kwargs)

        if self.config.batch in ['None', 'none', None]:
            self.call_analysis_task(**kw_remain)
        else:
            jobname = os.path.basename(sys.argv[0])
            dispatch_kw = self.get_dispatch_args(**kw_remain)
            dispatch_job(jobname, self.config.logfile, **dispatch_kw)<|MERGE_RESOLUTION|>--- conflicted
+++ resolved
@@ -106,11 +106,7 @@
         parser = setup_parser()
         self.add_parser_arguemnts(parser)
         args = parser.parse_args()
-<<<<<<< HEAD
-        arg_dict = parse_args_to_dict(args)
-=======
         arg_dict = parse_args_to_dict(args, parser, None)
->>>>>>> dc66e4bd
         arg_dict.update(**kwargs)
 
         self.run_with_args(**arg_dict)
