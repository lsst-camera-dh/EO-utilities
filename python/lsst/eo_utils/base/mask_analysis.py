"""Class to merge together masks for a single run, raft, slot"""

import sys

from lsst.eotest.sensor import add_mask_files

from .iter_utils import AnalysisBySlot

from .analysis import BaseAnalysisConfig, BaseAnalysisTask

from .factory import EO_TASK_FACTORY

from .config_utils import EOUtilOptions

from .file_utils import makedir_safe, get_mask_files_run,\
    MASK_FORMATTER


<<<<<<< HEAD
def get_mask_data(caller, butler, run, **kwargs):
    """Get a set of mask files out of a folder

    Parameters
    ----------
    caller : `Task'
        Task we are getting the data for
    butler : `Bulter`
        The data `Butler` or `None` if we as just globbing filenames
    run : `str`
        The run number we are reading

    Keywords
    --------
    mask_types : `list`
        The types of acquistions we want to include

    Returns
    -------
    retval : `dict`
        Dictionary mapping slot to file names
    """
    kwargs.pop('run', None)
    if butler is None:
        retval = get_mask_files_run(run, **kwargs)
    else:
        raise NotImplementedError("Can't get mask files from Butler for %s" % caller)

    return retval



class MaskAnalysisBySlot(AnalysisBySlot):
    """Class to iterate an analysis task over all the slots in a raft
    and get the mask data for each run, raft, slot.
    """

    # Function to get the data
    get_data = get_mask_data

    def __init__(self, task):
        """C'tor

        Parameters
        ----------
        task : `AnalysisTask`
            Task that iterator will run
        """
        AnalysisBySlot.__init__(self, task)


=======
>>>>>>> a11b18f7
class MaskAddConfig(BaseAnalysisConfig):
    """Configuration for MaskAddTask"""
    outdir = EOUtilOptions.clone_param('outdir')
    run = EOUtilOptions.clone_param('run')
    raft = EOUtilOptions.clone_param('raft')
    slot = EOUtilOptions.clone_param('slot')
    outsuffix = EOUtilOptions.clone_param('outsuffix', default='_mask.fits')


class MaskAddTask(BaseAnalysisTask):
    """Merge together masks for a single run, raft, slot
    """
    ConfigClass = MaskAddConfig
    _DefaultName = "MaskAdd"
    iteratorClass = AnalysisBySlot

    def __init__(self, **kwargs):
        """C'tor

        Parameters
        ----------
        kwargs
            Used to override configruation
        """
        BaseAnalysisTask.__init__(self, **kwargs)

    def get_data(self, butler, run, **kwargs):
        """Get a set of mask files out of a folder

        @param butler (`Bulter`)   The data Butler
        @param run (str)           The run number we are reading
        @param kwargs:
            mask_types (list)      The types of acquistions we want to include

        @returns (dict) Dictionary mapping slot to file names
        """
        kwargs.pop('run', None)
        if butler is None:
            retval = get_mask_files_run(run, **kwargs)
        else:
            raise NotImplementedError("Can't get mask files from Butler for %s" % self.getName())

        return retval

    def __call__(self, butler, data, **kwargs):
        """Make a mask file by or-ing together a set of other mask files

        Parameters
        ----------
        butler : `Butler`
            The data butler
        data : `dict`
            Dictionary (or other structure) contain the input data
        kwargs
            Used to override default configuration
        """
        self.safe_update(**kwargs)

<<<<<<< HEAD
        mask_files = data['MASK']
=======
        mask_files = slot_data['MASK']
        print (len(mask_files))
>>>>>>> a11b18f7
        if butler is not None:
            sys.stdout.write("Ignoring Butler to get mask files\n")

        outfile = self.get_filename_from_format(MASK_FORMATTER, self.config.outsuffix)
        makedir_safe(outfile)

        add_mask_files(mask_files, outfile)


EO_TASK_FACTORY.add_task_class('MaskAdd', MaskAddTask)<|MERGE_RESOLUTION|>--- conflicted
+++ resolved
@@ -16,60 +16,6 @@
     MASK_FORMATTER
 
 
-<<<<<<< HEAD
-def get_mask_data(caller, butler, run, **kwargs):
-    """Get a set of mask files out of a folder
-
-    Parameters
-    ----------
-    caller : `Task'
-        Task we are getting the data for
-    butler : `Bulter`
-        The data `Butler` or `None` if we as just globbing filenames
-    run : `str`
-        The run number we are reading
-
-    Keywords
-    --------
-    mask_types : `list`
-        The types of acquistions we want to include
-
-    Returns
-    -------
-    retval : `dict`
-        Dictionary mapping slot to file names
-    """
-    kwargs.pop('run', None)
-    if butler is None:
-        retval = get_mask_files_run(run, **kwargs)
-    else:
-        raise NotImplementedError("Can't get mask files from Butler for %s" % caller)
-
-    return retval
-
-
-
-class MaskAnalysisBySlot(AnalysisBySlot):
-    """Class to iterate an analysis task over all the slots in a raft
-    and get the mask data for each run, raft, slot.
-    """
-
-    # Function to get the data
-    get_data = get_mask_data
-
-    def __init__(self, task):
-        """C'tor
-
-        Parameters
-        ----------
-        task : `AnalysisTask`
-            Task that iterator will run
-        """
-        AnalysisBySlot.__init__(self, task)
-
-
-=======
->>>>>>> a11b18f7
 class MaskAddConfig(BaseAnalysisConfig):
     """Configuration for MaskAddTask"""
     outdir = EOUtilOptions.clone_param('outdir')
@@ -128,12 +74,7 @@
         """
         self.safe_update(**kwargs)
 
-<<<<<<< HEAD
         mask_files = data['MASK']
-=======
-        mask_files = slot_data['MASK']
-        print (len(mask_files))
->>>>>>> a11b18f7
         if butler is not None:
             sys.stdout.write("Ignoring Butler to get mask files\n")
 
