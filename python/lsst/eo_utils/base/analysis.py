"""Utilities for offline data analysis of LSST Electrical-Optical testing

This module contains base classes for analysis tasks.
"""

import abc

import lsst.pex.config as pexConfig

from .defaults import DEFAULT_STAT_TYPE

from .file_utils import makedir_safe,\
    SLOT_BASE_FORMATTER, MASK_FORMATTER,\
    SUPERBIAS_FORMATTER, SUPERBIAS_STAT_FORMATTER

from .config_utils import EOUtilOptions, Configurable

from .data_utils import TableDict

from .plot_utils import FigureDict

from .iter_utils import SimpleAnalysisHandler

from .image_utils import get_ccd_from_id, get_raw_image

from .data_access import get_data_for_run, LOCATION_INFO_DICT


<<<<<<< HEAD

=======
>>>>>>> dc66e4bd
class BaseConfig(pexConfig.Config):
    """Configuration for EO analysis tasks"""


class BaseTask(Configurable):
    """Base class for EO testing tasks

    At minimum, sub-classes will need to implement the
    __call__ function to perform the data analysis.

    This class define the interaction between the sub-class
    and an iterator that can invoke the sub-class repeatedly
    with different input data.

    Sub-classes should also override these static members:

    ConfigClass : this should be set to a `BaseAnalysisConfig` sub-class
                  that defines the configuration parameters needed by the sub-class
    _DefaultName : typically this is set to the name of the sub-class,
                   this is used as a key by the factory class to find objects of the sub-class
    iteratorClass : this should be set to a `AnalysisHandler` sub-class that
                    can provide data for the sub-class
    datatype : this is a string that defines what type of data a task runs over
               this is used to group the tasks and also to help find data
    """
    __metaclass__ = abc.ABCMeta

    # These can overridden by the sub-class
    ConfigClass = BaseConfig
    _DefaultName = "BaseTask"
    iteratorClass = SimpleAnalysisHandler
    datatype = 'None'


    def __init__(self, **kwargs):
        """ C'tor

        Parameters
        ----------
        kwargs
            Used to override default configuration
        """
        Configurable.__init__(self, **kwargs)

    @abc.abstractmethod
    def __call__(self, **kwargs):
        """Perform the data analysis

        It is up to the iteratorClass to construct the data object that is
        passed to this function.

        Parameters
        ----------
        kwargs
            Used to override default configuration
        """
        raise NotImplementedError()

    def make_iterator(self):
        """Construct an object to iterate this task.

        Returns
        -------
        ret_val : `iteratorClass`
            An analysis iterator that can construct
            the input data structure and invoke this for a particular run, raft, ccd...
        """
        return self.iteratorClass(self)

    def get_config_param(self, key, default):
        """Gets the value of a parameter for the configuration
        and returns a default if the configuration does
        not contain that key.

        This useful when task with different parameters call the same function.

        Parameters
        ----------
        key : `str`
            The configuration parameter name
        default
            The value to use if the parameter is not in the configuration

        Returns
        -------
        The parameter value
        """
        if key in self.config.keys():
            return getattr(self.config, key)
        return default

    @classmethod
    def add_parser_arguments(cls, parser):
        """Add parser arguments for this class

        Parameters
        ----------
        parser : `ArgumentParser`
            The parser to add arguments to
        """
        functor = cls()
        handler = cls.iteratorClass(functor)
        handler.add_parser_arguemnts(parser)

    @classmethod
    def parse_and_run(cls):
        """Run the task using the command line arguments"""
        functor = cls()
        handler = cls.iteratorClass(functor)
        handler.run_analysis()

    @classmethod
    def run(cls, **kwargs):
        """Run the analysis using the keyword arguments

        Parameters
        ----------
        kwargs
            Used to override default configuration
        """
        functor = cls()
        handler = cls.iteratorClass(functor)
        handler.run_with_args(**kwargs)

    def run_self(self, **kwargs):
        """Run the analysis using the keyword arguments

        Parameters
        ----------
        kwargs
            Used to override default configuration
        """
        handler = self.iteratorClass(self)
        handler.run_with_args(**kwargs)

    def log_progress(self, msg):
        """Make an info message that we are running a particular slot

        Parameters
        ----------
        msg : `str`
            The message
        """
        self.log.info(msg)

<<<<<<< HEAD
=======
    def csv_line(self, taskname, stream):
        """Write a line of comma-seperated values, used to build a table of task types"""
        stream.write("%s, %s, %s, %s\n" % (taskname,
                                           self.iteratorClass.level,
                                           self.datatype,
                                           self.__doc__.replace(',', '').replace('\n', '')))

    def markdown_line(self, taskname, stream):
        """Write a line of markdown, used to build a table of task types"""
        stream.write("| %s | %s | %s | %s |\n" % (taskname,
                                                  self.iteratorClass.level,
                                                  self.datatype,
                                                  self.__doc__.replace('\n', '')))


>>>>>>> dc66e4bd

class BaseAnalysisConfig(BaseConfig):
    """Configuration for EO analysis tasks"""


class BaseAnalysisTask(BaseTask):
    """Sub-class for simple analyses

    """
    __metaclass__ = abc.ABCMeta

    # These can overridden by the sub-class
    ConfigClass = BaseAnalysisConfig
    _DefaultName = "BaseAnalysisTask"
    iteratorClass = SimpleAnalysisHandler

    def __call__(self, butler, data, **kwargs):
        """Perform the data analysis

        It is up to the iteratorClass to construct the data object that is
        passed to this function.

        Parameters
        ----------
        butler : `Butler`
            The data butler
        data : `dict`
            Dictionary (or other structure) contain the input data
        kwargs
            Used to override default configuration
        """
        raise NotImplementedError()


    def get_filename_from_format(self, formatter, suffix, **kwargs):
        """Use a `FilenameFormat` object to construct a filename for a
        specific set of input parameters.

        Parameters
        ----------
        formater : `FilenameFormat`
            Defines how to construct the filename
        suffix : `str`
            Appended to the filename
        kwargs
            Used to override default configuration

        Returns
        -------
        ret_val : `str`
            The resulting filename
        """
        if formatter is None:
            return None
        format_key_dict = formatter.key_dict()
        format_vals = self.extract_config_vals(format_key_dict)
        format_vals.update(**kwargs)
        if suffix is not None:
            format_vals['suffix'] = suffix
        if self.get_config_param('stat', None) in [DEFAULT_STAT_TYPE, None]:
            format_vals['stat'] = 'superbias'
        return formatter(**format_vals)


    @staticmethod
    def get_superbias_amp_image(butler, superbias_frame, amp):
        """Get the image for one amp for the superbias

        Parameters
        ----------
        butler : `Butler` or `None`
            Data Butler (or none)
        superbias_frame : `MaskedCCD` or `None`
            superbias image for the whole CCD
        amp : `int`
            Amplifier index

        Returns
        -------
        superbias_im : `ImageF`
            The image for the requested amplifier
        """
        if superbias_frame is not None:
            if butler is not None:
                superbias_im = get_raw_image(superbias_frame, amp+1)
            else:
                superbias_im = get_raw_image(superbias_frame, amp)
        else:
            superbias_im = None
        return superbias_im


    def get_superbias_file(self, suffix, **kwargs):
        """Get the name of the superbias file for a particular run, raft, ccd...

        Parameters
        ----------
        suffix : `str`
            Appended to the filename
        kwargs
            Used to override default configuration

        Returns
        -------
        ret_val : `str`
            The filename
        """
        if self.get_config_param('stat', None) in [DEFAULT_STAT_TYPE, None]:
            formatter = SUPERBIAS_FORMATTER
        else:
            formatter = SUPERBIAS_STAT_FORMATTER

        return self.get_filename_from_format(formatter, suffix, **kwargs)


    def get_mask_files(self, **kwargs):
        """Get the list of mask files for a specific set of input parameters.

        Parameters
        ----------
        kwargs
            Used to override default configuration

        Returns
        -------
        ret_val : `list`
            The resulting list of mask files
        """
        self.safe_update(**kwargs)
        if self.config.mask:
            return [self.get_filename_from_format(MASK_FORMATTER, "_mask.fits")]
        return []

    def log_info_slot_msg(self, config, msg):
        """Make an info message that we are running a particular slot

        Parameters
        ----------
        log : `lsst.log.log.log.Log`
            The log to write to

        config : `pexConfig`
            The object with the configuration to get the run, raft, slot

        msg : `str`
            The rest of the message
        """
        if hasattr(config, 'run'):
            run = config.run
        else:
            run = 'xx'
        if hasattr(config, 'raft'):
            raft = config.raft
        else:
            raft = 'xx'
        if hasattr(config, 'slot'):
            slot = config.slot
        else:
            slot = 'xx'
        self.log.info("Working on %s:%s:%s.  %s" % (run, raft, slot, msg))


    def log_info_raft_msg(self, config, msg):
        """Make an info message that we are running a particular raft

        Parameters
        ----------
        log : `lsst.log.log.log.Log`
            The log to write to

        config : `pexConfig`
            The object with the configuration to get the run, raft, slot

        msg : `str`
            The rest of the message
        """
        if hasattr(config, 'run'):
            run = config.run
        else:
            run = 'xx'
        if hasattr(config, 'raft'):
            raft = config.raft
        else:
            raft = 'xx'

        self.log.info("Working on %s:%s.  %s" % (run, raft, msg))

<<<<<<< HEAD

    def log_progress(self, msg):
        """Make an info message that we are running a particular slot

=======

    def log_progress(self, msg):
        """Make an info message that we are running a particular slot

>>>>>>> dc66e4bd
        Parameters
        ----------
        msg : `str`
            The message
        """
        self.log.info(msg)


class AnalysisConfig(BaseAnalysisConfig):
    """Configuration for EO analysis tasks"""
    outdir = EOUtilOptions.clone_param('outdir')
    teststand = EOUtilOptions.clone_param('teststand')
    skip = EOUtilOptions.clone_param('skip')
    plot = EOUtilOptions.clone_param('plot')
    outsuffix = EOUtilOptions.clone_param('outsuffix')


class AnalysisTask(BaseAnalysisTask):
    """Simple class to tie together standard data analysis elements

    This splits the __call__ function into two functions that
    will need to be implemented by sub-classes:

    1) extract() function that analyzes the input data and creates a set of tables
    in a `TableDict` object
    2) plot() function that uses a `TableDict` object create a set of
    plots and fill a `FigureDict` object

    This class also provides static members that construct the name of the files
    the `TableDict` and plotted figures are written to:

    tablename_format : a `FilenameFormat` object that builds the name of the file
                       the `TableDict` object produced by extract() is written to
    plotname_format : a `FilenameFormat` object that builds the base of the filenames
                      for the figures made by plot()

    Note that the ConfigClass.outsuffix parameter will be used in the construction
    of both types of filenames.

    Finally, this class provides static data members should be overridden by sub-classes
    to define how they access data for a given run

    testtypes : `list` of `str` or `None`.
                A list of the types of test the sub-class used data from.
                `None` means to use the data from all the availble test types
                Legal values are defined in `data_access.TEST_TYPES`
    imagetype : `str` or `None`
                Used to define the type of image to get for a particular task
                `None` means to get the default image for a particular testtype

    """
    # These can overridden by the sub-class
    ConfigClass = AnalysisConfig
    _DefaultName = "AnalysisTask"
    iteratorClass = SimpleAnalysisHandler

    tablename_format = SLOT_BASE_FORMATTER
    plotname_format = SLOT_BASE_FORMATTER

    # This is use to define the types of tests to get data for
    testtypes = None
    # This is used to override the default image type
    imagetype = None

    def __init__(self, **kwargs):
        """ C'tor

        Parameters
        ----------
        kwargs
            Used to override default configuration
        """
        BaseAnalysisTask.__init__(self, **kwargs)

    def get_suffix(self, **kwargs):
        """Get the suffix to add to table and plot filenames

        Parameters
        ----------
        kwargs
            Used to override default configuration

        Returns
        -------
        ret_val : `str`
            The suffix
        """
        self.safe_update(**kwargs)
        return self.config.outsuffix

    def tablefile_name(self, **kwargs):
        """Get the name of the file for the output tables for a particular
        run, raft, ccd..

        Parameters
        ----------
        kwargs
            Used to override default configuration

        Returns
        -------
        ret_val : `str`
            The name of the file
        """
        return self.get_filename_from_format(self.tablename_format,
                                             self.get_suffix(),
                                             **kwargs)

    def plotfile_name(self, **kwargs):
        """Get the basename for the plot files for a particular run, raft, ccd...

        Parameters
        ----------
        kwargs
            Used to override default configuration

        Returns
        -------
        ret_val : `str`
            The name of the file
        """
        return self.get_filename_from_format(self.plotname_format,
                                             self.get_suffix(),
                                             **kwargs)

    def get_superbias_frame(self, mask_files, **kwargs):
        """Get the superbias frame for a particular run, raft, ccd...

        Parameters
        ----------
        mask_files : `list`
            Files used to construct the pixel mask
        kwargs
            Used to override default configuration

        Returns
        -------
        ret_val : `MaskedCCD`
            The superbias frame
        """
        self.safe_update(**kwargs)
        if self.config.superbias in [None, 'none', 'None']:
            return None
        superbias_file = self.get_superbias_file('.fits')
        ccd = get_ccd_from_id(None, superbias_file, mask_files)
        return ccd

    def make_datatables(self, butler, data, **kwargs):
        """Construct or read back the `TableDict` object with the analysis results

        It is up to the iteratorClass to construct the data object that is
        passed to this function.

        If the config.skip parameter is set, the `TableDict` object will be
        read back instead of generated

        Parameters
        ----------
        butler : `Butler`
            The data butler
        data : `dict`
            Dictionary (or other structure) contain the input data
        kwargs
            Used to override default configuration

        Returns
        -------
        dtables : `TableDict`
            The object that stores the output data
        """
        self.safe_update(**kwargs)

        tablebase = self.tablefile_name()
        makedir_safe(tablebase)
        output_data = tablebase + ".fits"

        if self.config.skip:
            try:
                dtables = TableDict(output_data)
            except IOError:
                dtables = None
        else:
            dtables = self.extract(butler, data)
            if dtables is not None:
                dtables.save_datatables(output_data)
                self.log.info("Writing %s" % output_data)
        return dtables

    def make_plots(self, dtables, **kwargs):
        """Make and save the files with the analysis plots

        If the config.plot parameter is not set this function will
        not be called
        If it is set to 'display' the figures will be show on the display
        If it is set to anything else (such as png, pdf...), that will be
        treated as the file type to write the figures as

        Parameters
        ----------
        dtables : `TableDict`
            The object that stores the output data

        Returns
        -------
        figs : `FigureDict`
            The resulting figures
        """
        self.safe_update(**kwargs)

        figs = FigureDict()
        self.plot(dtables, figs)
        if self.config.plot == 'display':
            figs.save_all(None)
            return figs

        plotbase = self.plotfile_name()
        makedir_safe(plotbase)
        self.log.info("Saving plots to %s" % plotbase)
        figs.save_all(plotbase, self.config.plot)
        return None


    def __call__(self, butler, data, **kwargs):
        """Perform the data analysis

        It is up to the iteratorClass to construct the data object that is
        passed to this function.

        Parameters
        ----------
        butler : `Butler`
            The data butler
        data : `dict`
            Dictionary (or other structure) contain the input data
        kwargs
            Used to override default configuration
         """
        self.safe_update(**kwargs)
        dtables = self.make_datatables(butler, data)
        if self.config.plot is not None:
            self.make_plots(dtables)

    @abc.abstractmethod
    def extract(self, butler, data, **kwargs):
        """This needs to be implemented by the sub-class

        It should analyze the input data and create a set of tables
        in a `TableDict` object

        Parameters
        ----------
        butler : `Butler`
            The data butler
        data : `dict`
            Dictionary (or other structure) contain the input data
        kwargs
            Used to override default configuration

        Returns
        -------
        dtables : `TableDict`
            The resulting data
        """
        raise NotImplementedError()

    @abc.abstractmethod
    def plot(self, dtables, figs, **kwargs):
        """This needs to be implemented by the sub-class

        It should use a `TableDict` object to create a set of
        plots and fill a `FigureDict` object

        Parameters
        ----------
        dtables : `TableDict`
            The data produced by this task
        figs : `FigureDict`
            The resulting figures
        kwargs
            Used to override default configuration
        """
<<<<<<< HEAD
        raise NotImplementedError()
=======
        raise NotImplementedError()


    @classmethod
    def get_data(cls, butler, run_num, **kwargs):
        """Get a set of bias and mask files out of a folder

        Parameters
        ----------
        butler : `Butler`
            The data butler
        datakey : `str`
            Run number or other id that defines the data to analyze
        kwargs
            Used to override default configuration

        Returns
        -------
        retval : `dict`
            Dictionary mapping input data by raft, slot and file type
        """
        kwargs.pop('run', None)

        imagetype = cls.imagetype

        if imagetype is None:
            imagetype = LOCATION_INFO_DICT[cls.testtypes[0]].get_imagetype(**kwargs)

        return get_data_for_run(butler, run_num,
                                testtypes=cls.testtypes,
                                imagetype=imagetype,
                                outkey=cls.datatype.upper(),
                                **kwargs)
>>>>>>> dc66e4bd
<|MERGE_RESOLUTION|>--- conflicted
+++ resolved
@@ -26,10 +26,6 @@
 from .data_access import get_data_for_run, LOCATION_INFO_DICT
 
 
-<<<<<<< HEAD
-
-=======
->>>>>>> dc66e4bd
 class BaseConfig(pexConfig.Config):
     """Configuration for EO analysis tasks"""
 
@@ -175,8 +171,6 @@
         """
         self.log.info(msg)
 
-<<<<<<< HEAD
-=======
     def csv_line(self, taskname, stream):
         """Write a line of comma-seperated values, used to build a table of task types"""
         stream.write("%s, %s, %s, %s\n" % (taskname,
@@ -192,7 +186,6 @@
                                                   self.__doc__.replace('\n', '')))
 
 
->>>>>>> dc66e4bd
 
 class BaseAnalysisConfig(BaseConfig):
     """Configuration for EO analysis tasks"""
@@ -380,17 +373,10 @@
 
         self.log.info("Working on %s:%s.  %s" % (run, raft, msg))
 
-<<<<<<< HEAD
 
     def log_progress(self, msg):
         """Make an info message that we are running a particular slot
 
-=======
-
-    def log_progress(self, msg):
-        """Make an info message that we are running a particular slot
-
->>>>>>> dc66e4bd
         Parameters
         ----------
         msg : `str`
@@ -672,9 +658,6 @@
         kwargs
             Used to override default configuration
         """
-<<<<<<< HEAD
-        raise NotImplementedError()
-=======
         raise NotImplementedError()
 
 
@@ -707,5 +690,4 @@
                                 testtypes=cls.testtypes,
                                 imagetype=imagetype,
                                 outkey=cls.datatype.upper(),
-                                **kwargs)
->>>>>>> dc66e4bd
+                                **kwargs)