--- conflicted
+++ resolved
@@ -84,15 +84,6 @@
         superflat_file = data[0]
 
         l_frame = get_ccd_from_id(None,
-<<<<<<< HEAD
-                                  superflat_file.replace('.fits.fits', '_l.fits'),
-                                  mask_files)
-        h_frame = get_ccd_from_id(None,
-                                  superflat_file.replace('.fits.fits', '_h.fits'),
-                                  mask_files)
-        ratio_frame = get_ccd_from_id(None,
-                                      superflat_file.replace('.fits.fits', '_ratio.fits'),
-=======
                                   superflat_file.replace('_l.fits', '_l.fits'),
                                   mask_files)
         h_frame = get_ccd_from_id(None,
@@ -100,7 +91,6 @@
                                   mask_files)
         ratio_frame = get_ccd_from_id(None,
                                       superflat_file.replace('_l.fits', '_ratio.fits'),
->>>>>>> dc66e4bd
                                       mask_files)
 
         # This is a dictionary of dictionaries to store all the
