--- conflicted
+++ resolved
@@ -14,18 +14,10 @@
 
 class SflatSlotTableAnalysisConfig(AnalysisConfig):
     """Configuration for superflat analyses"""
-<<<<<<< HEAD
-    outdir = EOUtilOptions.clone_param('outdir')
-=======
->>>>>>> dc66e4bd
     run = EOUtilOptions.clone_param('run')
     raft = EOUtilOptions.clone_param('raft')
     slot = EOUtilOptions.clone_param('slot')
     insuffix = EOUtilOptions.clone_param('insuffix')
-<<<<<<< HEAD
-    outsuffix = EOUtilOptions.clone_param('outsuffix')
-=======
->>>>>>> dc66e4bd
 
 
 class SflatSlotTableAnalysisTask(AnalysisTask):
@@ -40,20 +32,12 @@
     intablename_format = SLOT_SFLAT_TABLE_FORMATTER
     tablename_format = SLOT_SFLAT_TABLE_FORMATTER
     plotname_format = SLOT_SFLAT_PLOT_FORMATTER
-<<<<<<< HEAD
-=======
     datatype = 'sflat table'
->>>>>>> dc66e4bd
 
 
 class SflatRaftTableAnalysisConfig(AnalysisConfig):
     """Configuration for superflat analyses"""
     insuffix = EOUtilOptions.clone_param('insuffix')
-<<<<<<< HEAD
-    outsuffix = EOUtilOptions.clone_param('outsuffix')
-    outdir = EOUtilOptions.clone_param('outdir')
-=======
->>>>>>> dc66e4bd
     run = EOUtilOptions.clone_param('run')
     raft = EOUtilOptions.clone_param('raft')
     slots = EOUtilOptions.clone_param('slots')
@@ -71,10 +55,7 @@
     intablename_format = SLOT_SFLAT_TABLE_FORMATTER
     tablename_format = RAFT_SFLAT_TABLE_FORMATTER
     plotname_format = RAFT_SFLAT_PLOT_FORMATTER
-<<<<<<< HEAD
-=======
     datatype = 'sflat table'
->>>>>>> dc66e4bd
 
 
 class SflatSummaryAnalysisConfig(AnalysisConfig):
@@ -93,9 +74,5 @@
 
     intablename_format = RAFT_SFLAT_TABLE_FORMATTER
     tablename_format = SUM_SFLAT_TABLE_FORMATTER
-<<<<<<< HEAD
     plotname_format = SUM_SFLAT_PLOT_FORMATTER
-=======
-    plotname_format = SUM_SFLAT_PLOT_FORMATTER
-    datatype = 'sflat table'
->>>>>>> dc66e4bd
+    datatype = 'sflat table'