"""Tasks to analyse sflat and superbias frames"""

from lsst.eo_utils.base.defaults import DEFAULT_STAT_TYPE,\
    DEFAULT_DATA_SOURCE, DEFAULT_TESTSTAND

from lsst.eo_utils.base.config_utils import EOUtilOptions

from lsst.eo_utils.base.iter_utils import AnalysisBySlot

from lsst.eo_utils.base.image_utils import get_ccd_from_id

from lsst.eo_utils.base.analysis import AnalysisConfig, AnalysisTask

<<<<<<< HEAD
from lsst.eo_utils.sflat.file_utils import SLOT_SFLAT_TABLE_FORMATTER,\
    SLOT_SFLAT_PLOT_FORMATTER,\
    SUPERFLAT_FORMATTER, SUPERFLAT_STAT_FORMATTER

=======
from lsst.eo_utils.base.data_access import get_data_for_run

from lsst.eo_utils.sflat.file_utils import SLOT_SFLAT_TABLE_FORMATTER,\
    SLOT_SFLAT_PLOT_FORMATTER,\
    SUPERFLAT_FORMATTER, SUPERFLAT_STAT_FORMATTER

>>>>>>> ffc79eec

class SflatAnalysisConfig(AnalysisConfig):
    """Configurate for bias analyses"""
    run = EOUtilOptions.clone_param('run')
    raft = EOUtilOptions.clone_param('raft')
    slot = EOUtilOptions.clone_param('slot')
    nfiles = EOUtilOptions.clone_param('nfiles')


class SflatAnalysisTask(AnalysisTask):
    """Simple functor class to tie together standard sflat data analysis
    """

    # These can overridden by the sub-class
    ConfigClass = SflatAnalysisConfig
    _DefaultName = "SflatAnalysisTask"
    iteratorClass = AnalysisBySlot

    tablename_format = SLOT_SFLAT_TABLE_FORMATTER
    plotname_format = SLOT_SFLAT_PLOT_FORMATTER
    datatype = 'sflat'
    testtypes = ['SFLAT']

    def get_superflat_file(self, suffix, **kwargs):
        """Get the name of the superbias file for a particular run, raft, ccd...

        Parameters
        ----------
        suffix : `str`
            The filename suffix
        kwargs
            Passed to the file name formatter

        Returns
        -------
        retval : `str`
            The filename
        """
        if self.get_config_param('stat', None) in [DEFAULT_STAT_TYPE, None]:
            formatter = SUPERFLAT_FORMATTER
        else:
            formatter = SUPERFLAT_STAT_FORMATTER

        return self.get_filename_from_format(formatter, suffix, **kwargs)

    def get_superflat_frames(self, mask_files, types=None, **kwargs):
        """Get the superbias frame for a particular run, raft, ccd...

        Parameters
        ----------
        mask_files : `list`
            The files used to build the pixel mask
        types : `str`
            Types of frames to build ['l', 'h', 'ratio']
        kwargs
            Used to override the configuration

        Returns
        -------
        o_dict : `dict`
            Dictionary of superflat frames, keyed by type
        """
        self.safe_update(**kwargs)

        if types is None:
            types = ['l', 'h', 'ratio']
        superflat_file = self.get_superflat_file('').replace('.fits', '')

        o_dict = {key:get_ccd_from_id(None, superflat_file + '_%s.fits' % key, mask_files)
                  for key in types}
<<<<<<< HEAD
        return o_dict
=======
        return o_dict


    @classmethod
    def get_data(cls, butler, run_num, **kwargs):
        """Get a set of bias and mask files out of a folder

        Parameters
        ----------
        butler : `Butler`
            The data butler
        datakey : `str`
            Run number or other id that defines the data to analyze
        kwargs
            Used to override default configuration

        Returns
        -------
        retval : `dict`
            Dictionary mapping input data by raft, slot and file type
        """
        kwcopy = kwargs.copy()
        teststand = kwcopy.get('teststand', DEFAULT_TESTSTAND)
        data_source = kwcopy.get('data_source', DEFAULT_DATA_SOURCE)

        kwcopy.pop('run', None)

        if teststand in ['bot', 'bot_etu']:
            if data_source in ['glob']:
                imagetype = 'FLAT'
            else:
                imagetype = 'FLAT'
        else:
            if data_source in ['glob']:
                imagetype = cls.datatype.upper()
            else:
                imagetype = 'FLAT'

        return get_data_for_run(butler, run_num,
                                testtypes=cls.testtypes,
                                imagetype=imagetype,
                                outkey=cls.datatype.upper(),
                                **kwcopy)
>>>>>>> ffc79eec
<|MERGE_RESOLUTION|>--- conflicted
+++ resolved
@@ -11,19 +11,10 @@
 
 from lsst.eo_utils.base.analysis import AnalysisConfig, AnalysisTask
 
-<<<<<<< HEAD
 from lsst.eo_utils.sflat.file_utils import SLOT_SFLAT_TABLE_FORMATTER,\
     SLOT_SFLAT_PLOT_FORMATTER,\
     SUPERFLAT_FORMATTER, SUPERFLAT_STAT_FORMATTER
 
-=======
-from lsst.eo_utils.base.data_access import get_data_for_run
-
-from lsst.eo_utils.sflat.file_utils import SLOT_SFLAT_TABLE_FORMATTER,\
-    SLOT_SFLAT_PLOT_FORMATTER,\
-    SUPERFLAT_FORMATTER, SUPERFLAT_STAT_FORMATTER
-
->>>>>>> ffc79eec
 
 class SflatAnalysisConfig(AnalysisConfig):
     """Configurate for bias analyses"""
@@ -94,50 +85,4 @@
 
         o_dict = {key:get_ccd_from_id(None, superflat_file + '_%s.fits' % key, mask_files)
                   for key in types}
-<<<<<<< HEAD
-        return o_dict
-=======
-        return o_dict
-
-
-    @classmethod
-    def get_data(cls, butler, run_num, **kwargs):
-        """Get a set of bias and mask files out of a folder
-
-        Parameters
-        ----------
-        butler : `Butler`
-            The data butler
-        datakey : `str`
-            Run number or other id that defines the data to analyze
-        kwargs
-            Used to override default configuration
-
-        Returns
-        -------
-        retval : `dict`
-            Dictionary mapping input data by raft, slot and file type
-        """
-        kwcopy = kwargs.copy()
-        teststand = kwcopy.get('teststand', DEFAULT_TESTSTAND)
-        data_source = kwcopy.get('data_source', DEFAULT_DATA_SOURCE)
-
-        kwcopy.pop('run', None)
-
-        if teststand in ['bot', 'bot_etu']:
-            if data_source in ['glob']:
-                imagetype = 'FLAT'
-            else:
-                imagetype = 'FLAT'
-        else:
-            if data_source in ['glob']:
-                imagetype = cls.datatype.upper()
-            else:
-                imagetype = 'FLAT'
-
-        return get_data_for_run(butler, run_num,
-                                testtypes=cls.testtypes,
-                                imagetype=imagetype,
-                                outkey=cls.datatype.upper(),
-                                **kwcopy)
->>>>>>> ffc79eec
+        return o_dict