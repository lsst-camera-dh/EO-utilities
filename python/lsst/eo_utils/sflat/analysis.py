"""Tasks to analyse sflat and superbias frames"""

from lsst.eo_utils.base.defaults import DEFAULT_STAT_TYPE

from lsst.eo_utils.base.config_utils import EOUtilOptions

from lsst.eo_utils.base.iter_utils import AnalysisBySlot

from lsst.eo_utils.base.image_utils import get_ccd_from_id

from lsst.eo_utils.base.analysis import AnalysisConfig, AnalysisTask

from lsst.eo_utils.sflat.file_utils import SLOT_SFLAT_TABLE_FORMATTER,\
    SLOT_SFLAT_PLOT_FORMATTER,\
    SUPERFLAT_FORMATTER, SUPERFLAT_STAT_FORMATTER


class SflatAnalysisConfig(AnalysisConfig):
    """Configurate for bias analyses"""
    run = EOUtilOptions.clone_param('run')
    raft = EOUtilOptions.clone_param('raft')
    slot = EOUtilOptions.clone_param('slot')
    nfiles = EOUtilOptions.clone_param('nfiles')


class SflatAnalysisTask(AnalysisTask):
    """Simple functor class to tie together standard sflat data analysis
    """

    # These can overridden by the sub-class
    ConfigClass = SflatAnalysisConfig
    _DefaultName = "SflatAnalysisTask"
    iteratorClass = AnalysisBySlot

    tablename_format = SLOT_SFLAT_TABLE_FORMATTER
    plotname_format = SLOT_SFLAT_PLOT_FORMATTER
<<<<<<< HEAD
=======
    datatype = 'sflat'
    testtypes = ['SFLAT']
>>>>>>> dc66e4bd

    def get_superflat_file(self, suffix, **kwargs):
        """Get the name of the superbias file for a particular run, raft, ccd...

        Parameters
        ----------
        suffix : `str`
            The filename suffix
        kwargs
            Passed to the file name formatter

        Returns
        -------
        retval : `str`
            The filename
        """
        if self.get_config_param('stat', None) in [DEFAULT_STAT_TYPE, None]:
            formatter = SUPERFLAT_FORMATTER
        else:
            formatter = SUPERFLAT_STAT_FORMATTER

        return self.get_filename_from_format(formatter, suffix, **kwargs)

    def get_superflat_frames(self, mask_files, types=None, **kwargs):
        """Get the superbias frame for a particular run, raft, ccd...

        Parameters
        ----------
        mask_files : `list`
            The files used to build the pixel mask
        types : `str`
            Types of frames to build ['l', 'h', 'ratio']
        kwargs
            Used to override the configuration

        Returns
        -------
        o_dict : `dict`
            Dictionary of superflat frames, keyed by type
        """
        self.safe_update(**kwargs)

        if types is None:
            types = ['l', 'h', 'ratio']
        superflat_file = self.get_superflat_file('').replace('.fits', '')

        o_dict = {key:get_ccd_from_id(None, superflat_file + '_%s.fits' % key, mask_files)
                  for key in types}
<<<<<<< HEAD
        return o_dict

    def get_data(self, butler, run_num, **kwargs):
        """Get a set of sflat and mask files out of a folder

        Parameters
        ----------
        butler : `Butler`
            The data butler
        datakey : `str`
            Run number or other id that defines the data to analyze
        kwargs
            Used to override default configuration

        Returns
        -------
        retval : `dict`
            Dictionary mapping input data by raft, slot and file type
        """
        kwargs.pop('run_num', None)

        if butler is None:
            retval = get_sflat_files_run(run_num, **kwargs)
        else:
            retval = get_sflat_files_butler(butler, run_num, **kwargs)
        if not retval:
            self.log.error("Call to get_data returned no data")
        return retval
=======
        return o_dict
>>>>>>> dc66e4bd
<|MERGE_RESOLUTION|>--- conflicted
+++ resolved
@@ -34,11 +34,8 @@
 
     tablename_format = SLOT_SFLAT_TABLE_FORMATTER
     plotname_format = SLOT_SFLAT_PLOT_FORMATTER
-<<<<<<< HEAD
-=======
     datatype = 'sflat'
     testtypes = ['SFLAT']
->>>>>>> dc66e4bd
 
     def get_superflat_file(self, suffix, **kwargs):
         """Get the name of the superbias file for a particular run, raft, ccd...
@@ -87,35 +84,4 @@
 
         o_dict = {key:get_ccd_from_id(None, superflat_file + '_%s.fits' % key, mask_files)
                   for key in types}
-<<<<<<< HEAD
-        return o_dict
-
-    def get_data(self, butler, run_num, **kwargs):
-        """Get a set of sflat and mask files out of a folder
-
-        Parameters
-        ----------
-        butler : `Butler`
-            The data butler
-        datakey : `str`
-            Run number or other id that defines the data to analyze
-        kwargs
-            Used to override default configuration
-
-        Returns
-        -------
-        retval : `dict`
-            Dictionary mapping input data by raft, slot and file type
-        """
-        kwargs.pop('run_num', None)
-
-        if butler is None:
-            retval = get_sflat_files_run(run_num, **kwargs)
-        else:
-            retval = get_sflat_files_butler(butler, run_num, **kwargs)
-        if not retval:
-            self.log.error("Call to get_data returned no data")
-        return retval
-=======
-        return o_dict
->>>>>>> dc66e4bd
+        return o_dict