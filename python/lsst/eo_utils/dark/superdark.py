"""Class to construct superdark frames"""

import lsst.afw.math as afwMath

import lsst.eotest.image_utils as imutil

from lsst.eo_utils.base.defaults import ALL_SLOTS

from lsst.eo_utils.base.file_utils import makedir_safe

from lsst.eo_utils.base.butler_utils import get_filename_from_id

from lsst.eo_utils.base.defaults import DEFAULT_STAT_TYPE

from lsst.eo_utils.base.config_utils import EOUtilOptions

from lsst.eo_utils.base.data_utils import TableDict

from lsst.eo_utils.base.image_utils import get_ccd_from_id,\
    flip_data_in_place, stack_images, extract_raft_array_dict,\
    outlier_raft_dict

from lsst.eo_utils.bias.analysis import AnalysisTask

from lsst.eo_utils.base.iter_utils import AnalysisBySlot,\
    TableAnalysisByRaft

from lsst.eo_utils.base.factory import EO_TASK_FACTORY

from lsst.eo_utils.dark.file_utils import RAFT_SDARK_TABLE_FORMATTER,\
    RAFT_SDARK_PLOT_FORMATTER, SUPERDARK_FORMATTER

from lsst.eo_utils.dark.analysis import DarkAnalysisConfig,\
    DarkAnalysisTask



class SuperdarkConfig(DarkAnalysisConfig):
    """Configuration for SuperdarkTask"""
    mask = EOUtilOptions.clone_param('mask')
    stat = EOUtilOptions.clone_param('stat')
    bias = EOUtilOptions.clone_param('bias')
    superbias = EOUtilOptions.clone_param('superbias')
    bitpix = EOUtilOptions.clone_param('bitpix')
    skip = EOUtilOptions.clone_param('skip')
    plot = EOUtilOptions.clone_param('plot')
    stats_hist = EOUtilOptions.clone_param('stats_hist')
    outsuffix = EOUtilOptions.clone_param('outsuffix')


class SuperdarkTask(DarkAnalysisTask):
    """Construct superdark frames"""

    ConfigClass = SuperdarkConfig
    _DefaultName = "SuperdarkTask"
    iteratorClass = AnalysisBySlot

    tablename_format = SUPERDARK_FORMATTER

    def __init__(self, **kwargs):
        """ C'tor

        Parameters
        ----------
        kwargs
            Used to override configruation
        """
        DarkAnalysisTask.__init__(self, **kwargs)
        self._superdark_frame = None


    def extract(self, butler, data, **kwargs):
        """Make superflat frame for one slot

        Parameters
        ----------
        butler : `Butler`
            The data butler
        data : `dict`
            Dictionary (or other structure) contain the input data
        kwargs
            Used to override default configuration

        Returns
        -------
        sdark : `dict`
            Dictionary keyed by amp of the superdark
        """
        self.safe_update(**kwargs)
        stat_type = self.config.stat
        if stat_type is None:
            stat_type = DEFAULT_STAT_TYPE

        mask_files = self.get_mask_files()
        superbias_frame = self.get_superbias_frame(mask_files)

        dark_files = data['DARK']

        self.log_info_slot_msg(self.config, "%i files" % len(dark_files))

        if stat_type.upper() in afwMath.__dict__:
            statistic = afwMath.__dict__[stat_type.upper()]
        else:
            raise ValueError("Can not convert %s to a valid statistic" % stat_type)

        sdark = stack_images(butler, dark_files, statistic=statistic,
                             bias_type=self.config.bias, superbias_frame=superbias_frame)
        self.log_progress("Done!")
        return sdark

    def make_superdark(self, butler, slot_data, **kwargs):
        """Stack the input data to make superflat frames

        The superdarks are stored as data members of this class

        Parameters
        ----------
        butler : `Butler`
            The data butler
        data : `dict`
            Dictionary (or other structure) contain the input data
        kwargs
            Used to override default configuration

        Returns
        -------
        dtables : `TableDict`
            The resulting data
        """
        self.safe_update(**kwargs)

        mask_files = self.get_mask_files()

        output_file = self.tablefile_name() + '.fits'
        makedir_safe(output_file)

        if not self.config.skip:
            sdark = self.extract(butler, slot_data)
            if butler is None:
                template_file = slot_data['DARK'][0]
            else:
                template_file = get_filename_from_id(butler, slot_data['DARK'][0])

            imutil.writeFits(sdark, output_file, template_file, self.config.bitpix)
            if butler is not None:
                flip_data_in_place(output_file)

        self._superdark_frame = get_ccd_from_id(None, output_file, mask_files)


    def plot(self, dtables, figs, **kwargs):
        """Make plots of the pixel-by-pixel distributions
        of the superdark frames

        Parameters
        ----------
        dtables : `TableDict`
            The data produced by this task
        figs : `FigureDict`
            The resulting figures
        kwargs
            Used to override default configuration
        """
        self.safe_update(**kwargs)

        if dtables is not None:
            raise ValueError("dtables should not be set in SuperdarkTask.plot")

        if self.config.plot:
            figs.plot_sensor("img", self._superdark_frame)

        default_array_kw = {}
        if self.config.stats_hist:
            kwcopy = self.extract_config_vals(default_array_kw)
            figs.histogram_array("hist", None, self._superdark_frame,
                                 title="Historam of RMS of dark-images, per pixel",
                                 xlabel="RMS [ADU]", ylabel="Pixels / 0.1 ADU",
                                 subtract_mean=False, bins=100, range=(0., 2000,),
                                 **kwcopy)

    def plotfile_name(self, **kwargs):
        """Get the basename for the plot files for a particular run, raft, ccd...

        Parameters
        ----------
        kwargs
            Used to override default configuration

        Returns
        -------
        ret_val : `str`
            The name of the file
        """
        self.safe_update(**kwargs)
        return self.get_superdark_file('').replace('.fits', '')


    def __call__(self, butler, slot_data, **kwargs):
        """Tie together analysis functions

        Parameters
        ----------
        butler : `Butler`
            The data butler
        data : `dict`
            Dictionary (or other structure) contain the input data
        kwargs
            Used to override default configuration
        """
        self.safe_update(**kwargs)
        self.make_superdark(butler, slot_data)
        if self.config.plot is not None:
            self.make_plots(None)


class SuperdarkRaftConfig(DarkAnalysisConfig):
    """Configuration for SuperdarkRaftTask"""
    outsuffix = EOUtilOptions.clone_param('outsuffix', default='sdark')
    bias = EOUtilOptions.clone_param('bias')
    superbias = EOUtilOptions.clone_param('superbias')
    slots = EOUtilOptions.clone_param('slots')
    mask = EOUtilOptions.clone_param('mask')
    stats_hist = EOUtilOptions.clone_param('stats_hist')
    mosaic = EOUtilOptions.clone_param('mosaic')


class SuperdarkRaftTask(AnalysisTask):
    """Analyze the outliers in the superdark frames for a raft"""

    ConfigClass = SuperdarkRaftConfig
    _DefaultName = "SuperdarkRaftTask"
    iteratorClass = TableAnalysisByRaft

    intablename_format = SUPERDARK_FORMATTER
    tablename_format = RAFT_SDARK_TABLE_FORMATTER
    plotname_format = RAFT_SDARK_PLOT_FORMATTER

    def __init__(self, **kwargs):
        """ C'tor

        Parameters
        ----------
        kwargs
            Used to override configruation
        """
        AnalysisTask.__init__(self, **kwargs)
        self._mask_file_dict = {}
        self._sdark_file_dict = {}
        self._sdark_arrays = None

    def extract(self, butler, data, **kwargs):
        """Extract the utliers in the superdark frames for the raft

        Parameters
        ----------
        butler : `Butler`
            The data butler
        data : `dict`
            Dictionary (or other structure) contain the input data
        kwargs
            Used to override default configuration

        Returns
        -------
        dtables : `TableDict`
            The resulting data
        """
        self.safe_update(**kwargs)

        if butler is not None:
            self.log.warn("Ignoring butler")

        slots = self.config.slots
        if slots is None:
            slots = ALL_SLOTS

        for slot in slots:
            mask_files = self.get_mask_files(slot=slot)
            self._mask_file_dict[slot] = mask_files
<<<<<<< HEAD
            self._sdark_file_dict[slot] = data[slot].replace('.fits.fits', '.fits')
=======
            self._sdark_file_dict[slot] = data[slot]
>>>>>>> dc66e4bd

        self._sdark_arrays = extract_raft_array_dict(self._sdark_file_dict,
                                                     mask_dict=self._mask_file_dict)

        out_data = outlier_raft_dict(self._sdark_arrays, 0., 25.)
        dtables = TableDict()
        dtables.make_datatable('outliers', out_data)
        return dtables

    def plot(self, dtables, figs, **kwargs):
        """Plot the raft-level mosaic and histrograms
        of the numbers of outliers in the superdark frames

        Parameters
        ----------
        dtables : `TableDict`
            The data produced by this task
        figs : `FigureDict`
            The resulting figures
        kwargs
            Used to override default configuration
        """
        self.safe_update(**kwargs)

        figs.make_raft_outlier_plots(dtables['outliers'])

        if self.config.skip:
            return

        if self.config.mosaic:
            figs.plot_raft_mosaic('mosaic', self._sdark_file_dict, bias_subtract=False)

        if self.config.stats_hist:
            figs.histogram_raft_array('stats', self._sdark_arrays,
                                      xlabel='Counts [ADU]',
                                      ylabel='Pixels',
                                      bins=100,
                                      range=(-100., 100.),
                                      histtype='step')

EO_TASK_FACTORY.add_task_class('Superdark', SuperdarkTask)
EO_TASK_FACTORY.add_task_class('SuperdarkRaft', SuperdarkRaftTask)<|MERGE_RESOLUTION|>--- conflicted
+++ resolved
@@ -277,11 +277,7 @@
         for slot in slots:
             mask_files = self.get_mask_files(slot=slot)
             self._mask_file_dict[slot] = mask_files
-<<<<<<< HEAD
-            self._sdark_file_dict[slot] = data[slot].replace('.fits.fits', '.fits')
-=======
             self._sdark_file_dict[slot] = data[slot]
->>>>>>> dc66e4bd
 
         self._sdark_arrays = extract_raft_array_dict(self._sdark_file_dict,
                                                      mask_dict=self._mask_file_dict)
