"""Functions to analyse summary data from bias and superbias frames"""

from lsst.eo_utils.base.config_utils import EOUtilOptions

from lsst.eo_utils.base.iter_utils import TableAnalysisByRaft,\
    SummaryAnalysisIterator

from lsst.eo_utils.base.analysis import AnalysisConfig, AnalysisTask

from lsst.eo_utils.dark.file_utils import SLOT_DARK_TABLE_FORMATTER,\
    SUM_DARK_TABLE_FORMATTER, SUM_DARK_PLOT_FORMATTER,\
    RAFT_DARK_TABLE_FORMATTER, RAFT_DARK_PLOT_FORMATTER


class DarkRaftTableAnalysisConfig(AnalysisConfig):
    """Configuration for bias analyses"""
<<<<<<< HEAD
    outdir = EOUtilOptions.clone_param('outdir')
=======
>>>>>>> dc66e4bd
    run = EOUtilOptions.clone_param('run')
    raft = EOUtilOptions.clone_param('raft')
    slots = EOUtilOptions.clone_param('slots')
    insuffix = EOUtilOptions.clone_param('insuffix')
<<<<<<< HEAD
    outsuffix = EOUtilOptions.clone_param('outsuffix')
=======
>>>>>>> dc66e4bd


class DarkRaftTableAnalysisTask(AnalysisTask):
    """Simple functor class to tie together standard bias data analysis
    """

    # These can overridden by the sub-class
    ConfigClass = DarkRaftTableAnalysisConfig
    _DefaultName = "DarkRaftTableAnalysisTask"
    iteratorClass = TableAnalysisByRaft

    intablename_format = SLOT_DARK_TABLE_FORMATTER
    tablename_format = RAFT_DARK_TABLE_FORMATTER
    plotname_format = RAFT_DARK_PLOT_FORMATTER
<<<<<<< HEAD
=======

    datatype = 'dark table'
>>>>>>> dc66e4bd


class DarkSummaryAnalysisConfig(AnalysisConfig):
    """Configurate for bias analyses"""
    dataset = EOUtilOptions.clone_param('dataset')


class DarkSummaryAnalysisTask(AnalysisTask):
    """Simple functor class to tie together standard dark data analysis
    """

    # These can overridden by the sub-class
    ConfigClass = DarkSummaryAnalysisConfig
    _DefaultName = "DarkSummaryAnalysisTask"
    iteratorClass = SummaryAnalysisIterator

    intablename_format = RAFT_DARK_TABLE_FORMATTER
    tablename_format = SUM_DARK_TABLE_FORMATTER
<<<<<<< HEAD
    plotname_format = SUM_DARK_PLOT_FORMATTER
=======
    plotname_format = SUM_DARK_PLOT_FORMATTER

    datatype = 'dark table'
>>>>>>> dc66e4bd
<|MERGE_RESOLUTION|>--- conflicted
+++ resolved
@@ -14,18 +14,10 @@
 
 class DarkRaftTableAnalysisConfig(AnalysisConfig):
     """Configuration for bias analyses"""
-<<<<<<< HEAD
-    outdir = EOUtilOptions.clone_param('outdir')
-=======
->>>>>>> dc66e4bd
     run = EOUtilOptions.clone_param('run')
     raft = EOUtilOptions.clone_param('raft')
     slots = EOUtilOptions.clone_param('slots')
     insuffix = EOUtilOptions.clone_param('insuffix')
-<<<<<<< HEAD
-    outsuffix = EOUtilOptions.clone_param('outsuffix')
-=======
->>>>>>> dc66e4bd
 
 
 class DarkRaftTableAnalysisTask(AnalysisTask):
@@ -40,11 +32,8 @@
     intablename_format = SLOT_DARK_TABLE_FORMATTER
     tablename_format = RAFT_DARK_TABLE_FORMATTER
     plotname_format = RAFT_DARK_PLOT_FORMATTER
-<<<<<<< HEAD
-=======
 
     datatype = 'dark table'
->>>>>>> dc66e4bd
 
 
 class DarkSummaryAnalysisConfig(AnalysisConfig):
@@ -63,10 +52,6 @@
 
     intablename_format = RAFT_DARK_TABLE_FORMATTER
     tablename_format = SUM_DARK_TABLE_FORMATTER
-<<<<<<< HEAD
-    plotname_format = SUM_DARK_PLOT_FORMATTER
-=======
     plotname_format = SUM_DARK_PLOT_FORMATTER
 
-    datatype = 'dark table'
->>>>>>> dc66e4bd
+    datatype = 'dark table'