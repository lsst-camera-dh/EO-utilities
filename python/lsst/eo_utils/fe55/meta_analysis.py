"""Functions to analyse summary data from fe55 analyses"""

from lsst.eo_utils.base.config_utils import EOUtilOptions

from lsst.eo_utils.base.iter_utils import TableAnalysisByRaft,\
    SummaryAnalysisIterator

from lsst.eo_utils.base.analysis import AnalysisConfig, AnalysisTask

from .file_utils import SLOT_FE55_TABLE_FORMATTER,\
    RAFT_FE55_TABLE_FORMATTER, RAFT_FE55_PLOT_FORMATTER,\
    SUM_FE55_TABLE_FORMATTER, SUM_FE55_PLOT_FORMATTER


class Fe55RaftTableAnalysisConfig(AnalysisConfig):
    """Configuration for bias analyses"""
<<<<<<< HEAD
    outdir = EOUtilOptions.clone_param('outdir')
    run = EOUtilOptions.clone_param('run')
    raft = EOUtilOptions.clone_param('raft')
    insuffix = EOUtilOptions.clone_param('insuffix')
    outsuffix = EOUtilOptions.clone_param('outsuffix')
=======
    run = EOUtilOptions.clone_param('run')
    raft = EOUtilOptions.clone_param('raft')
    insuffix = EOUtilOptions.clone_param('insuffix')
>>>>>>> dc66e4bd


class Fe55RaftTableAnalysisTask(AnalysisTask):
    """Simple functor class to tie together standard bias data analysis
    """

    # These can overridden by the sub-class
    ConfigClass = Fe55RaftTableAnalysisConfig
    _DefaultName = "Fe55RaftTableAnalysisTask"
    iteratorClass = TableAnalysisByRaft

    intablename_format = SLOT_FE55_TABLE_FORMATTER
    tablename_format = RAFT_FE55_TABLE_FORMATTER
    plotname_format = RAFT_FE55_PLOT_FORMATTER

<<<<<<< HEAD
=======
    datatype = 'fe55 table'
>>>>>>> dc66e4bd


class Fe55SummaryAnalysisConfig(AnalysisConfig):
    """Configurate for bias analyses"""
    dataset = EOUtilOptions.clone_param('dataset')


class Fe55SummaryAnalysisTask(AnalysisTask):
    """Simple functor class to tie together standard fe55 data analysis
    """

    # These can overridden by the sub-class
    ConfigClass = Fe55SummaryAnalysisConfig
    _DefaultName = "Fe55SummaryAnalysisTask"
    iteratorClass = SummaryAnalysisIterator

    intablename_format = RAFT_FE55_TABLE_FORMATTER
    tablename_format = SUM_FE55_TABLE_FORMATTER
<<<<<<< HEAD
    plotname_format = SUM_FE55_PLOT_FORMATTER
=======
    plotname_format = SUM_FE55_PLOT_FORMATTER

    datatype = 'fe55 table'
>>>>>>> dc66e4bd
<|MERGE_RESOLUTION|>--- conflicted
+++ resolved
@@ -14,17 +14,9 @@
 
 class Fe55RaftTableAnalysisConfig(AnalysisConfig):
     """Configuration for bias analyses"""
-<<<<<<< HEAD
-    outdir = EOUtilOptions.clone_param('outdir')
     run = EOUtilOptions.clone_param('run')
     raft = EOUtilOptions.clone_param('raft')
     insuffix = EOUtilOptions.clone_param('insuffix')
-    outsuffix = EOUtilOptions.clone_param('outsuffix')
-=======
-    run = EOUtilOptions.clone_param('run')
-    raft = EOUtilOptions.clone_param('raft')
-    insuffix = EOUtilOptions.clone_param('insuffix')
->>>>>>> dc66e4bd
 
 
 class Fe55RaftTableAnalysisTask(AnalysisTask):
@@ -40,10 +32,7 @@
     tablename_format = RAFT_FE55_TABLE_FORMATTER
     plotname_format = RAFT_FE55_PLOT_FORMATTER
 
-<<<<<<< HEAD
-=======
     datatype = 'fe55 table'
->>>>>>> dc66e4bd
 
 
 class Fe55SummaryAnalysisConfig(AnalysisConfig):
@@ -62,10 +51,6 @@
 
     intablename_format = RAFT_FE55_TABLE_FORMATTER
     tablename_format = SUM_FE55_TABLE_FORMATTER
-<<<<<<< HEAD
-    plotname_format = SUM_FE55_PLOT_FORMATTER
-=======
     plotname_format = SUM_FE55_PLOT_FORMATTER
 
-    datatype = 'fe55 table'
->>>>>>> dc66e4bd
+    datatype = 'fe55 table'