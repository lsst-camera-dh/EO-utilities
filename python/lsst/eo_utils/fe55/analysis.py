--- conflicted
+++ resolved
@@ -6,11 +6,8 @@
 
 from lsst.eo_utils.base.analysis import AnalysisConfig, AnalysisTask
 
-<<<<<<< HEAD
-=======
 from lsst.eo_utils.base.data_access import get_data_for_run
 
->>>>>>> ffc79eec
 from .file_utils import SLOT_FE55_TABLE_FORMATTER,\
     SLOT_FE55_PLOT_FORMATTER
 
@@ -35,40 +32,4 @@
     tablename_format = SLOT_FE55_TABLE_FORMATTER
     plotname_format = SLOT_FE55_PLOT_FORMATTER
     datatype = 'fe55'
-<<<<<<< HEAD
-    testtypes = ['FE55']
-=======
-    testtypes = ['FE55']
-
-    @classmethod
-    def get_data(cls, butler, run_num, **kwargs):
-        """Get a set of qe and mask files out of a folder
-
-        Parameters
-        ----------
-        butler : `Butler`
-            The data butler
-        datakey : `str`
-            Run number or other id that defines the data to analyze
-        kwargs
-            Used to override default configuration
-
-        Returns
-        -------
-        retval : `dict`
-            Dictionary mapping input data by raft, slot and file type
-        """
-        kwargs.pop('run', None)
-        if kwargs.get('teststand', 'ts8') in ['ts8']:
-            imagetype = cls.datatype.upper()
-        else:
-            if kwargs.get('data_source', 'glob') in ['glob']:
-                imagetype = 'flat_*_flat'
-            else:
-                imagetype = 'FE55'
-
-        return get_data_for_run(butler, run_num,
-                                testtypes=cls.testtypes,
-                                imagetype=imagetype,
-                                outkey=cls.datatype.upper(), **kwargs)
->>>>>>> ffc79eec
+    testtypes = ['FE55']