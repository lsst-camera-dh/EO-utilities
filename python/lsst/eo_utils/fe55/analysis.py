<<<<<<< HEAD
"""Functions to analyse fe55 and superbias frames"""
=======
"""Base classes for tasks to analyze fe55 runs"""
>>>>>>> dc66e4bd

from lsst.eo_utils.base.config_utils import EOUtilOptions

from lsst.eo_utils.base.iter_utils import AnalysisBySlot

from lsst.eo_utils.base.analysis import AnalysisConfig, AnalysisTask

from .file_utils import SLOT_FE55_TABLE_FORMATTER,\
    SLOT_FE55_PLOT_FORMATTER


class Fe55AnalysisConfig(AnalysisConfig):
    """Configuration for fe55 analyses"""
    run = EOUtilOptions.clone_param('run')
    raft = EOUtilOptions.clone_param('raft')
    slot = EOUtilOptions.clone_param('slot')
    nfiles = EOUtilOptions.clone_param('nfiles')


class Fe55AnalysisTask(AnalysisTask):
    """Simple functor class to tie together standard fe55 data analysis
    """

    # These can overridden by the sub-class
    ConfigClass = Fe55AnalysisConfig
    _DefaultName = "Fe55AnalysisTask"
    iteratorClass = AnalysisBySlot

    tablename_format = SLOT_FE55_TABLE_FORMATTER
    plotname_format = SLOT_FE55_PLOT_FORMATTER
<<<<<<< HEAD

    def get_data(self, butler, run_num, **kwargs):
        """Get a set of fe55 and mask files out of a folder

        Parameters
        ----------
        butler : `Butler`
            The data butler
        datakey : `str`
            Run number or other id that defines the data to analyze
        kwargs
            Used to override default configuration

        Returns
        -------
        retval : `dict`
            Dictionary mapping input data by raft, slot and file type
        """
        kwargs.pop('run_num', None)
        if butler is None:
            retval = get_fe55_files_run(run_num, **kwargs)
        else:
            retval = get_fe55_files_butler(butler, run_num, **kwargs)
        if not retval:
            self.log.error("Call to get_data returned no data")

        return retval
=======
    datatype = 'fe55'
    testtypes = ['FE55']
>>>>>>> dc66e4bd
<|MERGE_RESOLUTION|>--- conflicted
+++ resolved
@@ -1,8 +1,4 @@
-<<<<<<< HEAD
-"""Functions to analyse fe55 and superbias frames"""
-=======
 """Base classes for tasks to analyze fe55 runs"""
->>>>>>> dc66e4bd
 
 from lsst.eo_utils.base.config_utils import EOUtilOptions
 
@@ -33,35 +29,5 @@
 
     tablename_format = SLOT_FE55_TABLE_FORMATTER
     plotname_format = SLOT_FE55_PLOT_FORMATTER
-<<<<<<< HEAD
-
-    def get_data(self, butler, run_num, **kwargs):
-        """Get a set of fe55 and mask files out of a folder
-
-        Parameters
-        ----------
-        butler : `Butler`
-            The data butler
-        datakey : `str`
-            Run number or other id that defines the data to analyze
-        kwargs
-            Used to override default configuration
-
-        Returns
-        -------
-        retval : `dict`
-            Dictionary mapping input data by raft, slot and file type
-        """
-        kwargs.pop('run_num', None)
-        if butler is None:
-            retval = get_fe55_files_run(run_num, **kwargs)
-        else:
-            retval = get_fe55_files_butler(butler, run_num, **kwargs)
-        if not retval:
-            self.log.error("Call to get_data returned no data")
-
-        return retval
-=======
     datatype = 'fe55'
-    testtypes = ['FE55']
->>>>>>> dc66e4bd
+    testtypes = ['FE55']