"""Class to analyze the correlations between the overscans for all amplifiers on a raft"""

import copy

import itertools

import numpy as np

from lsst.eo_utils.base.defaults import ALL_SLOTS

from lsst.eo_utils.base.config_utils import EOUtilOptions

from lsst.eo_utils.base.data_utils import TableDict

from lsst.eo_utils.base.butler_utils import make_file_dict

from lsst.eo_utils.base.image_utils import get_ccd_from_id, get_raw_image,\
    get_geom_regions, get_amp_list, unbias_amp

from lsst.eo_utils.base.iter_utils import AnalysisByRaft

from lsst.eo_utils.base.factory import EO_TASK_FACTORY

from .file_utils import RAFT_BIAS_TABLE_FORMATTER, RAFT_BIAS_PLOT_FORMATTER

from .analysis import BiasAnalysisTask, BiasAnalysisConfig



class OscanCorrelConfig(BiasAnalysisConfig):
    """Configuration for OscanCorrelTask"""
    outsuffix = EOUtilOptions.clone_param('outsuffix', default='oscorr')
    bias = EOUtilOptions.clone_param('bias', default=None)
    superbias = EOUtilOptions.clone_param('superbias', default=None)
    mask = EOUtilOptions.clone_param('mask')
    std = EOUtilOptions.clone_param('std')
    covar = EOUtilOptions.clone_param('covar')


class OscanCorrelTask(BiasAnalysisTask):
    """Analyze the correlations between the overscans for all amplifiers on a raft"""

    ConfigClass = OscanCorrelConfig
    _DefaultName = "OscanCorrelTask"
    iteratorClass = AnalysisByRaft

    tablename_format = RAFT_BIAS_TABLE_FORMATTER
    plotname_format = RAFT_BIAS_PLOT_FORMATTER

    boundry = 10

    def extract(self, butler, data, **kwargs):
        """Extract the correlations between the serial overscan for each amp on a raft

        Parameters
        ----------
        butler : `Butler`
            The data butler
        data : `dict`
            Dictionary (or other structure) contain the input data
        kwargs
            Used to override default configuration

        Returns
        -------
        dtables : `TableDict`
            The resulting data
        """
        self.safe_update(**kwargs)

        slots = ALL_SLOTS
        overscans = []

        for slot in slots:
            bias_files = data[slot]['BIAS']

            mask_files = self.get_mask_files(slot=slot)
            superbias_frame = self.get_superbias_frame(mask_files, slot=slot)

            ccd = get_ccd_from_id(butler, bias_files[0], [])
            overscans += self.get_ccd_data(butler, ccd, superbias_frame=superbias_frame)

        namps = len(overscans)

        if self.config.covar:
            data = np.array([np.cov(overscans[i[0]].ravel(),
                                    overscans[i[1]].ravel())[0, 1]
                             for i in itertools.product(range(namps), range(namps))])
        else:
            data = np.array([np.corrcoef(overscans[i[0]].ravel(),
                                         overscans[i[1]].ravel())[0, 1]
                             for i in itertools.product(range(namps), range(namps))])
        data = data.reshape(namps, namps)

        dtables = TableDict()
        dtables.make_datatable('files', make_file_dict(butler, bias_files))
        dtables.make_datatable('correl', dict(correl=data))
        return dtables

    def plot(self, dtables, figs, **kwargs):
        """Plot the correlations between the serial overscan for each amp on a raft

        Parameters
        ----------
        dtables : `TableDict`
            The data produced by this task
        figs : `FigureDict`
            The resulting figures
        kwargs
            Used to override default configuration
        """
        self.safe_update(**kwargs)
        data = dtables.get_table('correl')['correl']
        figs.plot_raft_correl_matrix("oscorr", data, title="Overscan Correlations", slots=ALL_SLOTS)


    def get_ccd_data(self, butler, ccd, **kwargs):
        """Get the serial overscan data

        Parameters
        ----------
        butler : `Butler`
            The data butler
        ccd : `MaskedCCD`
            The ccd we are getting data from
        data : `dict`
            The data we are updating

        Keywords
        --------
        superbias_frame : `MaskedCCD`
            The superbias frame to subtract away
        boundry : `int`
            Size of buffer around edge of overscan region

        Returns
        -------
        overscans : `list`
            The overscan data
        """
        amps = get_amp_list(ccd)
        superbias_frame = kwargs.get('superbias_frame', None)
        overscans = []
        for amp in amps:

            superbias_im = self.get_superbias_amp_image(butler, superbias_frame, amp)
            regions = get_geom_regions(ccd, amp)
            serial_oscan = regions['serial_overscan']

<<<<<<< HEAD
            img = get_raw_image(butler, ccd, amp)
=======
            img = get_raw_image(ccd, amp)
>>>>>>> dc66e4bd
            image = unbias_amp(img, serial_oscan, bias_type=None, superbias_im=superbias_im)
            oscan_copy = copy.deepcopy(serial_oscan)
            oscan_copy.grow(-self.boundry)
            oscan_data = image[oscan_copy]
            step_x = regions['step_x']
            step_y = regions['step_y']
            overscans.append(oscan_data.getArray()[::step_x, ::step_y])
        return overscans

EO_TASK_FACTORY.add_task_class('OscanCorrel', OscanCorrelTask)<|MERGE_RESOLUTION|>--- conflicted
+++ resolved
@@ -147,11 +147,7 @@
             regions = get_geom_regions(ccd, amp)
             serial_oscan = regions['serial_overscan']
 
-<<<<<<< HEAD
-            img = get_raw_image(butler, ccd, amp)
-=======
             img = get_raw_image(ccd, amp)
->>>>>>> dc66e4bd
             image = unbias_amp(img, serial_oscan, bias_type=None, superbias_im=superbias_im)
             oscan_copy = copy.deepcopy(serial_oscan)
             oscan_copy.grow(-self.boundry)
