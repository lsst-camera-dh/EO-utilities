--- conflicted
+++ resolved
@@ -76,17 +76,10 @@
 
             superbias_file = data[slot]
             mask_files = self.get_mask_files(slot=slot)
-<<<<<<< HEAD
-
-            superbias_frame = get_ccd_from_id(None, superbias_file, mask_files)
-            self.get_superbias_stats(None, superbias_frame, stats_data, islot)
-
-=======
 
             superbias_frame = get_ccd_from_id(None, superbias_file, mask_files)
             self.get_superbias_stats(superbias_frame, stats_data, islot)
 
->>>>>>> dc66e4bd
         self.log_progress("Done!")
 
         dtables = TableDict()
