--- conflicted
+++ resolved
@@ -53,11 +53,8 @@
     _DefaultName = "SuperbiasTask"
     iteratorClass = AnalysisBySlot
 
-<<<<<<< HEAD
-=======
     tablename_format = SUPERBIAS_FORMATTER
 
->>>>>>> dc66e4bd
     def __init__(self, **kwargs):
         """C'tor
 
