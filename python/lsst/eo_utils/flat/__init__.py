--- conflicted
+++ resolved
@@ -9,19 +9,6 @@
 
 from .meta_analysis import FlatRaftTableAnalysisConfig, FlatRaftTableAnalysisTask,\
     FlatSummaryAnalysisConfig, FlatSummaryAnalysisTask
-<<<<<<< HEAD
-
-from .flat_oscan import FlatOverscanConfig, FlatOverscanTask
-
-from .flat_pair import FlatPairConfig, FlatPairTask
-
-from .flat_linearity import FlatLinearityConfig, FlatLinearityTask
-
-from .flat_bf import BFConfig, BFTask
-
-from .ptc import PTCConfig, PTCTask,\
-    PTCSummaryConfig, PTCSummaryTask
-=======
 
 from .flat_oscan import FlatOverscanConfig, FlatOverscanTask
 
@@ -35,5 +22,4 @@
     PTCSummaryConfig, PTCSummaryTask
 
 from .dust_linearity_analysis import DustLinearityAnalysisConfig,\
-    DustLinearityAnalysisTask
->>>>>>> dc66e4bd
+    DustLinearityAnalysisTask