--- conflicted
+++ resolved
@@ -81,17 +81,10 @@
                                               **kwargs)
                 ret_val = merge_file_dicts(image_data, ret_val)
         else:
-<<<<<<< HEAD
-            retval = get_flat_files_butler(butler, run_num, **kwargs)
-        if not retval:
-            self.log.error("Call to get_data returned no data")
-        return retval
-=======
             flat_dict = get_data_for_run(butler, run_num,
                                          testtypes=cls.testtypes,
                                          imagetype=imagetype,
                                          outkey=imagetype.upper(),
                                          **kwargs)
             ret_val = split_flat_pair_dict(flat_dict)
-        return ret_val
->>>>>>> dc66e4bd
+        return ret_val