"""Functions to analyse summary data from flat-field frames"""

from lsst.eo_utils.base.config_utils import EOUtilOptions

from lsst.eo_utils.base.iter_utils import TableAnalysisByRaft,\
    SummaryAnalysisIterator

from lsst.eo_utils.base.analysis import AnalysisConfig, AnalysisTask

from .file_utils import SLOT_FLAT_TABLE_FORMATTER,\
    SUM_FLAT_TABLE_FORMATTER, SUM_FLAT_PLOT_FORMATTER,\
    RAFT_FLAT_TABLE_FORMATTER, RAFT_FLAT_PLOT_FORMATTER

class FlatRaftTableAnalysisConfig(AnalysisConfig):
    """Configuration for bias analyses"""
<<<<<<< HEAD
    outdir = EOUtilOptions.clone_param('outdir')
=======
>>>>>>> dc66e4bd
    run = EOUtilOptions.clone_param('run')
    raft = EOUtilOptions.clone_param('raft')
    slots = EOUtilOptions.clone_param('slots')
    insuffix = EOUtilOptions.clone_param('insuffix')
<<<<<<< HEAD
    outsuffix = EOUtilOptions.clone_param('outsuffix')
=======
>>>>>>> dc66e4bd


class FlatRaftTableAnalysisTask(AnalysisTask):
    """Simple functor class to tie together standard bias data analysis
    """

    # These can overridden by the sub-class
    ConfigClass = FlatRaftTableAnalysisConfig
    _DefaultName = "FlatRaftTableAnalysisTask"
    iteratorClass = TableAnalysisByRaft

    intablename_format = SLOT_FLAT_TABLE_FORMATTER
    tablename_format = RAFT_FLAT_TABLE_FORMATTER
    plotname_format = RAFT_FLAT_PLOT_FORMATTER
<<<<<<< HEAD
=======
    datatype = 'flat table'
>>>>>>> dc66e4bd


class FlatSummaryAnalysisConfig(AnalysisConfig):
    """Configurate for flat analyses"""
    dataset = EOUtilOptions.clone_param('dataset')


class FlatSummaryAnalysisTask(AnalysisTask):
    """Simple functor class to tie together standard flat data analysis
    """

    # These can overridden by the sub-class
    ConfigClass = FlatSummaryAnalysisConfig
    _DefaultName = "FlatSummaryAnalysisTask"
    iteratorClass = SummaryAnalysisIterator

    intablename_format = RAFT_FLAT_TABLE_FORMATTER
    tablename_format = SUM_FLAT_TABLE_FORMATTER
<<<<<<< HEAD
    plotname_format = SUM_FLAT_PLOT_FORMATTER
=======
    plotname_format = SUM_FLAT_PLOT_FORMATTER

    datatype = 'flat table'
>>>>>>> dc66e4bd
<|MERGE_RESOLUTION|>--- conflicted
+++ resolved
@@ -13,18 +13,10 @@
 
 class FlatRaftTableAnalysisConfig(AnalysisConfig):
     """Configuration for bias analyses"""
-<<<<<<< HEAD
-    outdir = EOUtilOptions.clone_param('outdir')
-=======
->>>>>>> dc66e4bd
     run = EOUtilOptions.clone_param('run')
     raft = EOUtilOptions.clone_param('raft')
     slots = EOUtilOptions.clone_param('slots')
     insuffix = EOUtilOptions.clone_param('insuffix')
-<<<<<<< HEAD
-    outsuffix = EOUtilOptions.clone_param('outsuffix')
-=======
->>>>>>> dc66e4bd
 
 
 class FlatRaftTableAnalysisTask(AnalysisTask):
@@ -39,10 +31,7 @@
     intablename_format = SLOT_FLAT_TABLE_FORMATTER
     tablename_format = RAFT_FLAT_TABLE_FORMATTER
     plotname_format = RAFT_FLAT_PLOT_FORMATTER
-<<<<<<< HEAD
-=======
     datatype = 'flat table'
->>>>>>> dc66e4bd
 
 
 class FlatSummaryAnalysisConfig(AnalysisConfig):
@@ -61,10 +50,6 @@
 
     intablename_format = RAFT_FLAT_TABLE_FORMATTER
     tablename_format = SUM_FLAT_TABLE_FORMATTER
-<<<<<<< HEAD
-    plotname_format = SUM_FLAT_PLOT_FORMATTER
-=======
     plotname_format = SUM_FLAT_PLOT_FORMATTER
 
-    datatype = 'flat table'
->>>>>>> dc66e4bd
+    datatype = 'flat table'