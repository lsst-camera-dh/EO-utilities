"""Tasks to analyse qe (Quantum efficiency) runs"""

import lsst.afw.math as afwMath

from lsst.eo_utils.base.config_utils import EOUtilOptions

from lsst.eo_utils.base.file_utils import PD_CALIB_FORMATTER

from lsst.eo_utils.base.iter_utils import AnalysisBySlot

from lsst.eo_utils.base.analysis import AnalysisConfig, AnalysisTask

from lsst.eo_utils.qe.file_utils import SLOT_QE_TABLE_FORMATTER,\
    SLOT_QE_PLOT_FORMATTER

class QeAnalysisConfig(AnalysisConfig):
    """Configurate for bias analyses"""
    run = EOUtilOptions.clone_param('run')
    raft = EOUtilOptions.clone_param('raft')
    slot = EOUtilOptions.clone_param('slot')
    nfiles = EOUtilOptions.clone_param('nfiles')


class QeAnalysisTask(AnalysisTask):
    """Simple functor class to tie together standard qe data analysis
    """

    # These can overridden by the sub-class
    ConfigClass = QeAnalysisConfig
    _DefaultName = "QeAnalysisTask"
    iteratorClass = AnalysisBySlot

    tablename_format = SLOT_QE_TABLE_FORMATTER
    plotname_format = SLOT_QE_PLOT_FORMATTER
    datatype = 'lambda'
    testtypes = ['QE']

    def __init__(self, **kwargs):
        """C'tor

        Parameters
        ----------
        kwargs
            Used to override configruation
        """
        AnalysisTask.__init__(self, **kwargs)
        self.stat_ctrl = afwMath.StatisticsControl()
<<<<<<< HEAD

    def get_pd_calib_file(self, **kwargs):
        """Get the name of the pd_calib for a particular run, raft...

        Parameters
        ----------
        kwargs
            Used to override default configuration

        Returns
        -------
        ret_val : `str`
            The filename
        """
        return self.get_filename_from_format(PD_CALIB_FORMATTER, '.dat', **kwargs)
=======
>>>>>>> dc66e4bd

    def get_pd_calib_file(self, **kwargs):
        """Get the name of the pd_calib for a particular run, raft...

        Parameters
        ----------
        kwargs
            Used to override default configuration

        Returns
        -------
<<<<<<< HEAD
        retval : `dict`
            Dictionary mapping input data by raft, slot and file type
        """
        kwargs.pop('run_num', None)

        if butler is None:
            retval = get_qe_files_run(run_num, **kwargs)
        else:
            retval = get_qe_files_butler(butler, run_num, **kwargs)
        if not retval:
            self.log.error("Call to get_data returned no data")
        return retval
=======
        ret_val : `str`
            The filename
        """
        return self.get_filename_from_format(PD_CALIB_FORMATTER, '.dat', **kwargs)
>>>>>>> dc66e4bd
<|MERGE_RESOLUTION|>--- conflicted
+++ resolved
@@ -45,7 +45,6 @@
         """
         AnalysisTask.__init__(self, **kwargs)
         self.stat_ctrl = afwMath.StatisticsControl()
-<<<<<<< HEAD
 
     def get_pd_calib_file(self, **kwargs):
         """Get the name of the pd_calib for a particular run, raft...
@@ -60,36 +59,4 @@
         ret_val : `str`
             The filename
         """
-        return self.get_filename_from_format(PD_CALIB_FORMATTER, '.dat', **kwargs)
-=======
->>>>>>> dc66e4bd
-
-    def get_pd_calib_file(self, **kwargs):
-        """Get the name of the pd_calib for a particular run, raft...
-
-        Parameters
-        ----------
-        kwargs
-            Used to override default configuration
-
-        Returns
-        -------
-<<<<<<< HEAD
-        retval : `dict`
-            Dictionary mapping input data by raft, slot and file type
-        """
-        kwargs.pop('run_num', None)
-
-        if butler is None:
-            retval = get_qe_files_run(run_num, **kwargs)
-        else:
-            retval = get_qe_files_butler(butler, run_num, **kwargs)
-        if not retval:
-            self.log.error("Call to get_data returned no data")
-        return retval
-=======
-        ret_val : `str`
-            The filename
-        """
-        return self.get_filename_from_format(PD_CALIB_FORMATTER, '.dat', **kwargs)
->>>>>>> dc66e4bd
+        return self.get_filename_from_format(PD_CALIB_FORMATTER, '.dat', **kwargs)