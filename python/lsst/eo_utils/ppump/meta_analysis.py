--- conflicted
+++ resolved
@@ -14,14 +14,9 @@
 
 class PpumpRaftTableAnalysisConfig(AnalysisConfig):
     """Configuration for bias analyses"""
-<<<<<<< HEAD
-    insuffix = EOUtilOptions.clone_param('insuffix')
-    outsuffix = EOUtilOptions.clone_param('outsuffix')
-=======
     run = EOUtilOptions.clone_param('run')
     raft = EOUtilOptions.clone_param('raft')
     insuffix = EOUtilOptions.clone_param('insuffix')
->>>>>>> dc66e4bd
 
 
 class PpumpRaftTableAnalysisTask(AnalysisTask):
@@ -36,10 +31,7 @@
     intablename_format = SLOT_PPUMP_TABLE_FORMATTER
     tablename_format = RAFT_PPUMP_TABLE_FORMATTER
     plotname_format = RAFT_PPUMP_PLOT_FORMATTER
-<<<<<<< HEAD
-=======
     datatype = 'ppump table'
->>>>>>> dc66e4bd
 
 
 class PpumpSummaryAnalysisConfig(AnalysisConfig):
@@ -58,10 +50,6 @@
 
     intablename_format = RAFT_PPUMP_TABLE_FORMATTER
     tablename_format = SUM_PPUMP_TABLE_FORMATTER
-<<<<<<< HEAD
-    plotname_format = SUM_PPUMP_PLOT_FORMATTER
-=======
     plotname_format = SUM_PPUMP_PLOT_FORMATTER
 
-    datatype = 'ppump table'
->>>>>>> dc66e4bd
+    datatype = 'ppump table'