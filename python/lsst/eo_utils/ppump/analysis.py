--- conflicted
+++ resolved
@@ -28,35 +28,5 @@
 
     tablename_format = SLOT_PPUMP_TABLE_FORMATTER
     plotname_format = SLOT_PPUMP_PLOT_FORMATTER
-<<<<<<< HEAD
-
-    def get_data(self, butler, run_num, **kwargs):
-        """Get a set of ppump and mask files out of a folder
-
-        Parameters
-        ----------
-        butler : `Butler`
-            The data butler
-        datakey : `str`
-            Run number or other id that defines the data to analyze
-        kwargs
-            Used to override default configuration
-
-        Returns
-        -------
-        retval : `dict`
-            Dictionary mapping input data by raft, slot and file type
-        """
-        kwargs.pop('run_num', None)
-
-        if butler is None:
-            retval = get_ppump_files_run(run_num, **kwargs)
-        else:
-            retval = get_ppump_files_butler(butler, run_num, **kwargs)
-        if not retval:
-            self.log.error("Call to get_data returned no data")
-        return retval
-=======
     datatype = 'ppump'
-    testtypes = ['PPUMP']
->>>>>>> dc66e4bd
+    testtypes = ['PPUMP']