defaults :
  action : copy
  header_row_class : header_row
  table_row_class : table_row
  row_class : plot_row
  table_col_class : table_col
  col_desc_class : plot_col_desc
  col_fig_class : plot_col_fig
  col_img_class : plot
slot_plot_tables :
  read_noise: 
    header_text : "Read noise"
    rows :
      - text : "Read noise" 
        figure : "{run}/read_noise_BOT/v0/*/{raft}_{slot}_{run}_correlated_noise.png"
  nonlinearity:
    header_text : "Nonlinearity"
    rows :
      - text : "Linearity"
        figure : "{run}/flat_pairs_BOT/v0/*/{raft}_{slot}_{run}_linearity.png"
      - text : "Linearity residual"
        figure : "{run}/flat_pairs_BOT/v0/*/{raft}_{slot}_{run}_linearity_resid.png"
  mean_bias:
    header_text : "Mean bias"
    rows :
      - text : "Bias frame profiles in serial direction"
        figure : "{run}/bias_frame_BOT/v0/*/{raft}_{slot}_{run}_bias_serial_profiles.png"
  flat_pairs:
    header_text : "Data from flat pairs"
    rows:
      - text : "Row means v. variance"
        figure : "{run}/flat_pairs_BOT/v0/*/{raft}_{slot}_{run}_row_means_variance.png"
  darks:
    header_text : "Bright and dark defect frames"
    rows :
       - text : "Dark Noise"
         figure : "{run}/pixel_defects_BOT/v0/*/{raft}_{slot}_{run}_noise.png"    
       - text : "Medianed Dark"
         figure : "{run}/pixel_defects_BOT/v0/*/{raft}_{slot}_{run}_medianed_dark.png"
       - text : "Superflat Dark Defects"
         figure : "{run}/pixel_defects_BOT/v0/*/{raft}_{slot}_{run}_superflat_dark_defects.png"
  cte:
    header_text : "Charge Transfer Efficiency"
    rows :
      - text : "Superflat: high flux"
        figure : "{run}/cti_BOT/v0/*/{raft}_{slot}_{run}_superflat_high.png"
      - text : "Superflat: low flux"
        figure : "{run}/cti_BOT/v0/*/{raft}_{slot}_{run}_superflat_low.png"
      - text : "Serial overscan: high flux"
        figure : "{run}/cti_BOT/v0/*/{raft}_{slot}_{run}_serial_oscan_high.png"
      - text : "Serial overscan: low flux"
        figure : "{run}/cti_BOT/v0/*/{raft}_{slot}_{run}_serial_oscan_low.png"
      - text : "Parallel overscan: high flux"
        figure : "{run}/cti_BOT/v0/*/{raft}_{slot}_{run}_parallel_oscan_high.png"
      - text : "Parallel overscan: loflux"
        figure : "{run}/cti_BOT/v0/*/{raft}_{slot}_{run}_parallel_oscan_lo.png"
  serial:
    header_text : "Serial overscan charge transfer"
    rows :
      - text : "Serial overscan EPER low flux"
        figure : "{run}/overscan_BOT/v0/*/{raft}_{slot}_{run}_serial_eper_low.png"
      - text : "Serial overscan EPER high flux"
        figure : "{run}/overscan_BOT/v0/*/{raft}_{slot}_{run}_serial_eper_high.png"
      - text : "Serial overscan CTI estimate"
        figure : "{run}/overscan_BOT/v0/*/{raft}_{slot}_{run}_serial_cti.png"
      - text : "Serial overscan EPER v. flux"
        figure : "{run}/overscan_BOT/v0/*/{raft}_{slot}_{run}_serial_overscan_signal.png"
      - text : "Serial overscan summed signal (pixels 5-25)"
        figure : "{run}/overscan_BOT/v0/*/{raft}_{slot}_{run}_serial_overscan_sum.png"
  parallel:
    header_text : "Parallel overscan charge transfer"
    rows :
      - text : "Parallel overscan EPER low flux"
        figure : "{run}/overscan_BOT/v0/*/{raft}_{slot}_{run}_parallel_eper_low.png"
      - text : "Parallel overscan EPER high flux"
        figure : "{run}/overscan_BOT/v0/*/{raft}_{slot}_{run}_parallel_eper_high.png"
      - text : "Parallel overscan CTI estimate"
        figure : "{run}/overscan_BOT/v0/*/{raft}_{slot}_{run}_parallel_cti.png"
      - text : "Parallel overscan EPER v. flux"
        figure : "{run}/overscan_BOT/v0/*/{raft}_{slot}_{run}_parallel_overscan_signal.png"
      - text : "Parallel overscan summed signal (pixels 5-25)"
        figure : "{run}/overscan_BOT/v0/*/{raft}_{slot}_{run}_parallel_overscan_sum.png"
  qe: 
    header_text : "Quantum Efficiency"
  nonuniformity:
    header_text : "Photoresponse Non-uniformity"
  psf : 
    header_text : "Point spread function"
    rows :
      - text : "Fe55 PSF distributions"
        figure : "{run}/fe55_analysis_BOT/v0/*/{raft}_{slot}_{run}_psf_dists.png"
  fe55_zoom:
    header_text : "Fe55 zoom on segment 1"
  fe55_aperature:
    header_text : "Fe55 aperature flux vs. pixel number"
  fe55_p3p5:
    header_text : "Fe55 p3-p5 statistics"
    rows :
      - text : "Fe55 P3-P5 histograms"
        figure : "{run}/fe55_analysis_BOT/v0/*/{raft}_{slot}_{run}_fe55_p3_p5_hists.png"
      - text : "Fe55 P3-P5 profiles"
        figure : "{run}/fe55_analysis_BOT/v0/*/{raft}_{slot}_{run}_fe55_p3_p5_profiles.png"
  persistence:
    header_text : "Persistence analysis"
    rows :
      - text : "Persistence"
        figure : "{run}/persistence_BOT/v0/*/{raft}_{slot}_{run}_persistence.png"
  fe55:
    header_text : "Fe55 Analysis"
    rows :
      - text : "Fe55 Gains"
        figure : "{run}/fe55_analysis_BOT/v0/*/{raft}_{slot}_{run}_gains.png"
      - text : "Fe55 Distributions"
        figure : "{run}/fe55_analysis_BOT/v0/*/{raft}_{slot}_{run}_fe55_dists.png"
      - text : "Fe55 Median bias"
        figure : "{run}/fe55_analysis_BOT/v0/*/{raft}_{slot}_{run}_fe55_median_bias.png"
  ptc: 
    header_text : "System Gain and Photon Transfer Curves"
    rows :
      - text : "Photon Transfer Curves"
        figure : "{run}/ptc_BOT/v0/*/{raft}_{slot}_{run}_ptcs.png"
  dark_current:
    header_text : "Dark current"
    rows :
      - text : "Dark current"
        figure : "{run}/ptc_BOT/v0/*/{raft}_{slot}_{run}_noise.png"  
  bf:
    header_text : "Brighter Fatter"
    rows : 
      - text : "Brighter fatter"
        figure : "{run}/brighter_fatter_BOT/v0/*/{raft}_{slot}_{run}_brighter-fatter.png"
  scan:
    header_text : "Scan mode"
    rows :
      - text : "Scan mode dispersion"
        figure : "{run}/scan_mode_analysis_BOT/v0/*/{raft}_{slot}_{run}_TM_OFF_000_dispersion.png"
      - text : "Scan mode dispersion"
<<<<<<< HEAD
        figure : "{run}/scan_mode_analysis_BOT/v0/*/{raft}_{slot}_{run}_TM_ON_000_dispersion.png"	
=======
        figure : "{run}/scan_mode_analysis_BOT/v0/*/{raft}_{slot}_{run}_TM_ON_000_dispersion.png"
>>>>>>> 30b3024e
raft_plot_tables:
  noise :
    header_text : "Electronic noise"
    rows : 
      - text : "Noise"
        figure : "{run}/raft_results_summary_BOT/v0/*/{raft}_{run}_total_noise.png"
      - text : "Overscan Correlations"
        figure : "{run}/read_noise_BOT/v0/*/{raft}_{run}_overscan_correlations.png"
  mean_bias : 
    header_text : "Median bias frame"
    rows: 
      - text : "Median Bias Frame"
        figure : "{run}/raft_results_summary_BOT/v0/*/{raft}_{run}_median_bias.png"
  flats_by_filter:
    header_text : "Flat by filter"
    rows:
      - text : "SSDS U Band Flat"
        figure : "{run}/raft_results_summary_BOT/v0/*/{raft}_{run}_SDSSu_flat.png"
      - text : "SSDS g Band Flat"
        figure : "{run}/raft_results_summary_BOT/v0/*/{raft}_{run}_SDSSg_flat.png"
      - text : "SSDS r Band Flat"
        figure : "{run}/raft_results_summary_BOT/v0/*/{raft}_{run}_SDSSr_flat.png"
      - text : "SSDS i Band Flat"
        figure : "{run}/raft_results_summary_BOT/v0/*/{raft}_{run}_SDSSi_flat.png"
      - text : "SSDS z Band Flat"
        figure : "{run}/raft_results_summary_BOT/v0/*/{raft}_{run}_SDSSz_flat.png"
      - text : "SSDS Y Band Flat"
        figure : "{run}/raft_results_summary_BOT/v0/*/{raft}_{run}_SDSSY_flat.png"   
  image_quality:
    header_text : "Image quality"
    rows : 
      - text : "Dark Frame"
        figure : "{run}/raft_results_summary_BOT/v0/*/{raft}_{run}_medianed_dark.png"
      - text : "Superflat: high flux"
        figure : "{run}/raft_results_summary_BOT/v0/*/{raft}_{run}_superflat_high.png"
      - text : "Superflat: low flux"
        figure : "{run}/raft_results_summary_BOT/v0/*/{raft}_{run}_superflat_low.png"
  bias_stability:
    header_text : "Bias stability"
    rows :
      - text : "Bias frame amp-wise mean vs time"
        figure : "{run}/raft_results_summary_BOT/v0/*/{raft}_{run}_bias_stability_mean.png"
      - text : "Bias frame amp-wise std vs time"
        figure : "{run}/raft_results_summary_BOT/v0/*/{raft}_{run}_bias_stability_stdev.png"
  dark_current:
    header_text : "Dark Current"
    rows : 
      - text : "Dark Current"
        figure : "{run}/raft_results_summary_BOT/v0/*/{raft}_{run}_dark_current.png"
  linearity:
    header_text : "Linearity"
    rows : 
      - text : "Maximum fractional deviation"
        figure : "{run}/raft_results_summary_BOT/v0/*/{raft}_{run}_linearity.png"
  tearing:
    header_text : "Tearing"
    rows : 
      - text : "Divisdero Tearing"
        figure : "{run}/tearing_BOT/v0/*/{raft}_{run}_divisidero.png"
  cte: 
    header_text : "Charge transfer efficiency"
    rows : 
      - text : "Serial CTI"
        figure : "{run}/raft_results_summary_BOT/v0/*/{raft}_{run}_serial_cti.png"
      - text : "Parallel CTI"
        figure : "{run}/raft_results_summary_BOT/v0/*/{raft}_{run}_parallel_cti.png"
  qe:
    header_text : "Quantum efficiency"
  fe55: 
    header_text : "Fe55 analysis: PSF and system gain"
    rows:
      - text : "System Gain"
        figure : "{run}/raft_results_summary_BOT/v0/*/{raft}_{run}_system_gain.png"
  scan:
    header_text: "Scan mode"
    rows:
      - text : "Scan mode multiscope plots"
<<<<<<< HEAD
        figure : "{run}/scan_mode_analysis_BOT/v0/*/{raft}_{run}_TM_OFF_multisope.png"
      - text : "Scan mode multiscope plots"
        figure : "{run}/scan_mode_analysis_BOT/v0/*/{raft}_{run}_TM_ON_multisope.png"
=======
        figure : "{run}/scan_mode_analysis_BOT/v0/*/{raft}_{run}_TM_OFF_000_multiscope.png"
      - text : "Scan mode multiscope plots"
        figure : "{run}/scan_mode_analysis_BOT/v0/*/{raft}_{run}_TM_ON_000_multiscope.png"
>>>>>>> 30b3024e
  fe55:
    header_text: "Fe55"
    rows: 
      - text: "PSF width estimate from Fe55"
        figure: "{run}/raft_results_summary_BOT/v0/*/{raft}_{run}_psf_sigma.png"

run_plot_tables:
  mosaics:
    header_text : "Summary Mosaics"
    rows : 
      - text : "Bright columns"
        figure : "{run}/raft_results_summary_BOT/v0/*/LCA-10134_Cryostat-0001_{run}_bright_columns.png" 
      - text : "Bright pixels"
        figure : "{run}/raft_results_summary_BOT/v0/*/LCA-10134_Cryostat-0001_{run}_bright_pixels.png"
      - text : "CTI high, parallel"
        figure : "{run}/raft_results_summary_BOT/v0/*/LCA-10134_Cryostat-0001_{run}_cti_high_parallel.png"
      - text : "CTI high, serial"
        figure : "{run}/raft_results_summary_BOT/v0/*/LCA-10134_Cryostat-0001_{run}_cti_high_serial.png"
      - text : "CIT low, parallel"
        figure : "{run}/raft_results_summary_BOT/v0/*/LCA-10134_Cryostat-0001_{run}_cti_low_parallel.png"
      - text : "CTI_low, serial"
        figure : "{run}/raft_results_summary_BOT/v0/*/LCA-10134_Cryostat-0001_{run}_cti_low_serial.png"
      - text : "Dark columns"
        figure : "{run}/raft_results_summary_BOT/v0/*/LCA-10134_Cryostat-0001_{run}_dark_columns.png"
      - text : "Dark current"
        figure : "{run}/raft_results_summary_BOT/v0/*/LCA-10134_Cryostat-0001_{run}_dark_current_95CL.png"
      - text : "Dark pixels"
        figure : "{run}/raft_results_summary_BOT/v0/*/LCA-10134_Cryostat-0001_{run}_dark_pixels.png"
      - text : "PTC gain"
        figure : "{run}/raft_results_summary_BOT/v0/*/LCA-10134_Cryostat-0001_{run}_ptc_gain.png"
      - text : "Max. fractional deviation"
        figure : "{run}/raft_results_summary_BOT/v0/*/LCA-10134_Cryostat-0001_{run}_max_frac_dev.png"
      - text : "PTC a00"
        figure : "{run}/raft_results_summary_BOT/v0/*/LCA-10134_Cryostat-0001_{run}_ptc_a00.png"
      - text : "Read noise"
        figure : "{run}/raft_results_summary_BOT/v0/*/LCA-10134_Cryostat-0001_{run}_read_noise.png"
      - text : "PTC Full Well"
        figure : "{run}/raft_results_summary_BOT/v0/*/LCA-10134_Cryostat-0001_{run}_full_well.png"   
      - text : "PTC Turnoff"
        figure : "{run}/raft_results_summary_BOT/v0/*/LCA-10134_Cryostat-0001_{run}_ptc_turnoff.png"   
      - text : "Max observed signal"
        figure : "{run}/raft_results_summary_BOT/v0/*/LCA-10134_Cryostat-0001_{run}_max_observed_signal.png"
      - text : "Slope of Rowwise-mean variance"
        figure : "{run}/raft_results_summary_BOT/v0/*/LCA-10134_Cryostat-0001_{run}_row_mean_var_slope.png"
      - text : "PSF sigma"
        figure : "{run}/raft_results_summary_BOT/v0/*/LCA-10134_Cryostat-0001_{run}_psf_sigma.png"
      - text : "Fe55 gain"
        figure : "{run}/raft_results_summary_BOT/v0/*/LCA-10134_Cryostat-0001_{run}_gain.png"
      - text : "Divisadero max"
        figure : "{run}/raft_results_summary_BOT/v0/*/LCA-10134_Cryostat-0001_{run}_divisadero_max_dev.png"
      - text : "Tearing detections"
        figure : "{run}/raft_results_summary_BOT/v0/*/LCA-10134_Cryostat-0001_{run}_tearing_detections.png"
  histograms:
    header_text : "Summary histograms"
    rows :
      - text : "Bright columns"
        figure : "{run}/raft_results_summary_BOT/v0/*/LCA-10134_Cryostat-0001_{run}_bright_columns_hist.png"
      - text : "Bright pixels"
        figure : "{run}/raft_results_summary_BOT/v0/*/LCA-10134_Cryostat-0001_{run}_bright_pixels_hist.png"
      - text : "CTI high, parallel"
        figure : "{run}/raft_results_summary_BOT/v0/*/LCA-10134_Cryostat-0001_{run}_cti_high_parallel_hist.png"
      - text : "CTI high, serial"
        figure : "{run}/raft_results_summary_BOT/v0/*/LCA-10134_Cryostat-0001_{run}_cti_high_serial_hist.png"
      - text : "CIT low, parallel"
        figure : "{run}/raft_results_summary_BOT/v0/*/LCA-10134_Cryostat-0001_{run}_cti_low_parallel_hist.png"
      - text : "CTI_low, serial"
        figure : "{run}/raft_results_summary_BOT/v0/*/LCA-10134_Cryostat-0001_{run}_cti_low_serial_hist.png"
      - text : "Dark columns"
        figure : "{run}/raft_results_summary_BOT/v0/*/LCA-10134_Cryostat-0001_{run}_dark_columns_hist.png"
      - text : "Dark current"
        figure : "{run}/raft_results_summary_BOT/v0/*/LCA-10134_Cryostat-0001_{run}_dark_current_95CL_hist.png"
      - text : "Dark pixels"
        figure : "{run}/raft_results_summary_BOT/v0/*/LCA-10134_Cryostat-0001_{run}_dark_pixels_hist.png"
      - text : "PTC gain"
        figure : "{run}/raft_results_summary_BOT/v0/*/LCA-10134_Cryostat-0001_{run}_ptc_gain_hist.png"
      - text : "Max. fractional deviation"
        figure : "{run}/raft_results_summary_BOT/v0/*/LCA-10134_Cryostat-0001_{run}_max_frac_dev_hist.png"
      - text : "PTC a00"
        figure : "{run}/raft_results_summary_BOT/v0/*/LCA-10134_Cryostat-0001_{run}_ptc_a00_hist.png"
      - text : "Read noise"
        figure : "{run}/raft_results_summary_BOT/v0/*/LCA-10134_Cryostat-0001_{run}_read_noise_hist.png"    
      - text : "PTC Full Well"
        figure : "{run}/raft_results_summary_BOT/v0/*/LCA-10134_Cryostat-0001_{run}_full_well_hist.png"  
      - text : "PTC Turnoff"
        figure : "{run}/raft_results_summary_BOT/v0/*/LCA-10134_Cryostat-0001_{run}_ptc_turnoff_hist.png"   
      - text : "Max observed signal"
        figure : "{run}/raft_results_summary_BOT/v0/*/LCA-10134_Cryostat-0001_{run}_max_observed_signal_hist.png"   
      - text : "Slope of Rowwise-mean variance"
        figure : "{run}/raft_results_summary_BOT/v0/*/LCA-10134_Cryostat-0001_{run}_row_mean_var_slope_hist.png"
      - text : "PSF sigma"
        figure : "{run}/raft_results_summary_BOT/v0/*/LCA-10134_Cryostat-0001_{run}_psf_sigma_hist.png"
      - text : "Fe55 gain"
        figure : "{run}/raft_results_summary_BOT/v0/*/LCA-10134_Cryostat-0001_{run}_gain_hist.png"
      - text : "Divisadero max"
        figure : "{run}/raft_results_summary_BOT/v0/*/LCA-10134_Cryostat-0001_{run}_divisadero_max_dev_hist.png"
      - text : "Tearing detections"
        figure : "{run}/raft_results_summary_BOT/v0/*/LCA-10134_Cryostat-0001_{run}_tearing_detections_hist.png"
  stability:
    header_text: "Stability plot"
    rows : 
      - text : "Stability"
        figure : "{run}/flat_gain_stability_BOT/v0/*/LCA-10134_Cryostat-0001_{run}_flat_gain_stability.png"  
summary_plot_tables :<|MERGE_RESOLUTION|>--- conflicted
+++ resolved
@@ -135,11 +135,7 @@
       - text : "Scan mode dispersion"
         figure : "{run}/scan_mode_analysis_BOT/v0/*/{raft}_{slot}_{run}_TM_OFF_000_dispersion.png"
       - text : "Scan mode dispersion"
-<<<<<<< HEAD
-        figure : "{run}/scan_mode_analysis_BOT/v0/*/{raft}_{slot}_{run}_TM_ON_000_dispersion.png"	
-=======
         figure : "{run}/scan_mode_analysis_BOT/v0/*/{raft}_{slot}_{run}_TM_ON_000_dispersion.png"
->>>>>>> 30b3024e
 raft_plot_tables:
   noise :
     header_text : "Electronic noise"
@@ -217,15 +213,9 @@
     header_text: "Scan mode"
     rows:
       - text : "Scan mode multiscope plots"
-<<<<<<< HEAD
-        figure : "{run}/scan_mode_analysis_BOT/v0/*/{raft}_{run}_TM_OFF_multisope.png"
-      - text : "Scan mode multiscope plots"
-        figure : "{run}/scan_mode_analysis_BOT/v0/*/{raft}_{run}_TM_ON_multisope.png"
-=======
         figure : "{run}/scan_mode_analysis_BOT/v0/*/{raft}_{run}_TM_OFF_000_multiscope.png"
       - text : "Scan mode multiscope plots"
         figure : "{run}/scan_mode_analysis_BOT/v0/*/{raft}_{run}_TM_ON_000_multiscope.png"
->>>>>>> 30b3024e
   fe55:
     header_text: "Fe55"
     rows: 
