--- conflicted
+++ resolved
@@ -46,8 +46,6 @@
         figure : "{run}/cti_BOT/v0/*/{raft}_{slot}_{run}_parallel_oscan_high.png"
       - text : "Parallel overscan: loflux"
         figure : "{run}/cti_BOT/v0/*/{raft}_{slot}_{run}_parallel_oscan_lo.png"
-<<<<<<< HEAD
-=======
   serial:
     header_text : "Serial overscan charge transfer"
     rows :
@@ -74,7 +72,6 @@
         figure : "{run}/overscan_BOT/v0/*/{raft}_{slot}_{run}_parallel_overscan_signal.png"
       - text : "Parallel overscan summed signal (pixels 5-25)"
         figure : "{run}/overscan_BOT/v0/*/{raft}_{slot}_{run}_parallel_overscan_sum.png"
->>>>>>> 40e3591f
   qe: 
     header_text : "Quantum Efficiency"
   nonuniformity:
