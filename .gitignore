--- conflicted
+++ resolved
@@ -45,11 +45,8 @@
 pytest_session.txt
 .pytest_cache/
 test_out
-<<<<<<< HEAD
-=======
 test_tmpl
 
->>>>>>> dc66e4bd
 
 # Translations
 *.mo
